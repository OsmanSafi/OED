/* This Source Code Form is subject to the terms of the Mozilla Public
 * License, v. 2.0. If a copy of the MPL was not distributed with this
 * file, You can obtain one at http://mozilla.org/MPL/2.0/. */

const database = require('./database');
const Reading = require('./Reading');

const sqlFile = database.sqlFile;

class Meter {
	/**
	 * @param id This meter's ID. Should be undefined if the meter is being newly created
	 * @param name This meter's name
	 * @param ipAddress This meter's IP Address
	 * @param enabled This meter is being actively read from
	 * @param displayable This meters is available to users for charting
	 * @param type What kind of meter this is
	 * @param gps location in format of GIS coordinates
	 * @param meterTimezone Default timezone for meter
	 * @param identifier Another way to identify a meter
	 * @param note Note about the meter
	 * @param area Area of the meter default null
	 * @param cumulative Identifies if meter readings that are stored are the sum of usage or the particular reading, default false
	 * @param cumulativeReset True if cumulative values can reset back to zero., default false
	 * @param cumulativeResetStart The earliest time of day that a reset can occur, default '00:00:00'
	 * @param cumulativeResetEnd The latest time of day that a reset can occur, default '23:59:59.999999'
	 * @param readingLength Specifies the time range on every reading in the CSV file, default '00:00:00'
	 * @param readingVariation +/- time allowed on length to consider within allowed length, default '23:59:59.999999'
	 * @param reading The value of reading, default 0.0
	 * @param startTimestamp Start timestamp of last reading input for this meter, default '01-01-01 00:00:00'
	 * @param endTimestamp  End timestamp of last reading input for this meter, '01-01-01 00:00:00' 
	 */
<<<<<<< HEAD
	constructor(id, name, ipAddress, enabled, displayable, type, meterTimezone, gps = undefined, identifier = name) {
		// In order for the CSV pipeline to work, the order of the parameters needs to match the order that the fields are declared.
		// In addition, each new parameter has to be added at the very end.
=======
	constructor(id, name, ipAddress, enabled, displayable, type, meterTimezone, gps = undefined, identifier = name, note, area,
		cumulative, cumulativeReset, cumulativeResetStart, cumulativeResetEnd, readingLength, readingVariation, reading, 
		startTimestamp, endTimestamp) {
>>>>>>> dd25835e
		this.id = id;
		this.name = name;
		this.ipAddress = ipAddress;
		this.enabled = enabled;
		this.displayable = displayable;
		this.type = type;
		this.meterTimezone = meterTimezone;
		this.gps = gps;
		this.identifier = identifier;
		this.note = note;
		this.area = area;
		this.cumulative = cumulative;
		this.cumulativeReset = cumulativeReset;
		this.cumulativeResetStart = cumulativeResetStart;
		this.cumulativeResetEnd = cumulativeResetEnd;
		this.readingLength = readingLength;
		this.readingVariation = readingVariation;
		this.reading = reading;
		this.startTimestamp = startTimestamp;
		this.endTimestamp = endTimestamp;
	}

	/**
	 * Returns a promise to create the meters table.
	 * @param conn the connection to use
	 * @return {Promise.<>}
	 */
	static createTable(conn) {
		return conn.none(sqlFile('meter/create_meters_table.sql'));
	}

	/**
	 * Returns a promise to create the meter_type type.
	 * This needs to be run before Meter.createTable().
	 * @param conn the connection to use
	 * @return {Promise<void>}
	 */
	static createMeterTypesEnum(conn) {
		return conn.none(sqlFile('meter/create_meter_types_enum.sql'));
	}

	/**
	 * Returns a promise to retrieve the meter with the given name from the database.
	 * @param name the meter's name
	 * @param conn the connection to be used.
	 * @returns {Promise.<Meter>}
	 */
	static async getByName(name, conn) {
		const row = await conn.one(sqlFile('meter/get_meter_by_name.sql'), { name: name });
		return Meter.mapRow(row);
	}

	/**
	 * Check if a meter with the same name is already in the database.
	 * @param conn the connection to be used.
	 * @returns {boolean}
	 */
	async existsByName(conn) {
		const row = await conn.oneOrNone(sqlFile('meter/get_meter_by_name.sql'), { name: this.name });
		return row !== null;
	}

	/**
	 * Creates a new meter from the data in a row.
	 * @param row the row from which the meter is to be created
	 * @returns Meter from row
	 */
	static mapRow(row) {
		return new Meter(row.id, row.name, row.ipaddress, row.enabled, row.displayable, row.meter_type,
			row.default_timezone_meter, row.gps, row.identifier, row.note, row.area, row.cumulative, row.cumulative_reset,
			row.cumulative_reset_start, row.cumulative_reset_end, row.reading_length, row.reading_variation, 
			row.reading, row.start_timestamp, row.end_timestamp);
	}

	/**
	 * Returns a promise to retrieve the meter with the given id from the database.
	 * @param id the id of the meter to retrieve
	 * @param conn the connection to be used.
	 * @returns {Promise.<Meter>}
	 */
	static async getByID(id, conn) {
		const row = await conn.one(sqlFile('meter/get_meter_by_id.sql'), { id: id });
		return Meter.mapRow(row);
	}

	/**
	 * Returns a promise to get all of the meters from the database
	 * @param conn the connection to be used.
	 * @returns {Promise.<array.<Meter>>}
	 */
	static async getAll(conn) {
		const rows = await conn.any(sqlFile('meter/get_all_meters.sql'));
		return rows.map(Meter.mapRow);
	}

	/**
	 * Returns a promise to get all of the displayable meters from the database
	 * @param conn the connection to use. Defaults to the default database connection.
	 * @returns {Promise.<array.<Meter>>}
	 */
	static async getDisplayable(conn) {
		const rows = await conn.any(sqlFile('meter/get_displayable_meters.sql'));
		return rows.map(Meter.mapRow);
	}

	/**
	 * Returns a promise to get all of the updatable meters from the database
	 * @param conn the connection to use. Defaults to the default database connection.
	 * @returns {Promise.<array.<Meter>>}
	 */
	static async getEnabled(conn) {
		const rows = await conn.any(sqlFile('meter/get_enabled_meters.sql'));
		return rows.map(Meter.mapRow);
	}

	/**
	 * Returns a promise to insert this meter into the database
	 * @param conn the connection to be used.
	 * @returns {Promise.<>}
	 */
	async insert(conn) {
		const meter = this;
		if (meter.id !== undefined) {
			throw new Error('Attempt to insert a meter that already has an ID');
		}
		const resp = await conn.one(sqlFile('meter/insert_new_meter.sql'), meter);
		this.id = resp.id;
	}

	/**
	 * Returns a promise to update an existing meter in the database
	 * @param conn the connection to use.
	 * @returns {Promise.<>}
	 */
	async update(conn) {
		const meter = this;
		if (meter.id === undefined) {
			throw new Error('Attempt to update a meter with no ID');
		}
		await conn.none(sqlFile('meter/update_meter.sql'), meter);
	}

	/**
	 * Returns a promise to get all of the readings for this meter from the database.
	 * @param conn the connection to be used.
	 * @returns {Promise.<Array.<Reading>>}
	 */
	readings(conn) {
		return Reading.getAllByMeterID(this.id, conn);
	}
}

// Enum of meter types
Meter.type = {
	MAMAC: 'mamac',
	METASYS: 'metasys',
	OBVIUS: 'obvius'
};

module.exports = Meter;<|MERGE_RESOLUTION|>--- conflicted
+++ resolved
@@ -30,15 +30,11 @@
 	 * @param startTimestamp Start timestamp of last reading input for this meter, default '01-01-01 00:00:00'
 	 * @param endTimestamp  End timestamp of last reading input for this meter, '01-01-01 00:00:00' 
 	 */
-<<<<<<< HEAD
-	constructor(id, name, ipAddress, enabled, displayable, type, meterTimezone, gps = undefined, identifier = name) {
-		// In order for the CSV pipeline to work, the order of the parameters needs to match the order that the fields are declared.
-		// In addition, each new parameter has to be added at the very end.
-=======
 	constructor(id, name, ipAddress, enabled, displayable, type, meterTimezone, gps = undefined, identifier = name, note, area,
 		cumulative, cumulativeReset, cumulativeResetStart, cumulativeResetEnd, readingLength, readingVariation, reading, 
 		startTimestamp, endTimestamp) {
->>>>>>> dd25835e
+		// In order for the CSV pipeline to work, the order of the parameters needs to match the order that the fields are declared.
+		// In addition, each new parameter has to be added at the very end.
 		this.id = id;
 		this.name = name;
 		this.ipAddress = ipAddress;
