--- conflicted
+++ resolved
@@ -77,12 +77,8 @@
 	 * @returns Meter from row
 	 */
 	static mapRow(row) {
-<<<<<<< HEAD
-		return new Meter(row.id, row.name, row.ipaddress, row.enabled, row.displayable, row.meter_type, row.identifier);
-=======
 		return new Meter(row.id, row.name, row.ipaddress, row.enabled, row.displayable, row.meter_type,
 			row.default_timezone_meter, row.gps, row.identifier);
->>>>>>> 76da28ed
 	}
 
 	/**
