/* This Source Code Form is subject to the terms of the Mozilla Public
 * License, v. 2.0. If a copy of the MPL was not distributed with this
 * file, You can obtain one at http://mozilla.org/MPL/2.0/. */

const database = require('./database');
const { mapToObject } = require('../util');

const sqlFile = database.sqlFile;

const moment = require('moment');

class Reading {
	/**
	 * Creates a new reading
	 * @param meterID
	 * @param reading
	 * @param {Moment} startTimestamp
	 * @param {Moment} endTimestamp
	 */
	constructor(meterID, reading, startTimestamp, endTimestamp) {
		this.meterID = meterID;
		this.reading = reading;
		this.startTimestamp = startTimestamp;
		this.endTimestamp = endTimestamp;
	}

	/**
	 * Returns a promise to create the readings table.
	 * @param conn the database connection to use
	 * @return {Promise.<>}
	 */
	static createTable(conn) {
		return conn.none(sqlFile('reading/create_readings_table.sql'));
	}

	/**
	 * Returns a promise to create the compressed readings function.
	 * @param conn the database connection to use
	 * @return {Promise.<>}
	 */
	static createCompressedReadingsFunction(conn) {
		return conn.none(sqlFile('reading/create_function_get_compressed_readings.sql'));
	}

	/**
	 * Returns a promise to create the compressed groups readings function.
	 * @param conn the database connection to use
	 * @return {Promise.<>}
	 */
	static createCompressedGroupsReadingsFunction(conn) {
		return conn.none(sqlFile('reading/create_function_get_compressed_groups_readings.sql'));
	}

	/**
	 * Returns a promise to create the compressed groups barchart readings function.
	 * @param conn the database connection to use
	 * @return {Promise.<>}
	 */
	static createCompressedGroupsBarchartReadingsFunction(conn) {
		return conn.none(sqlFile('reading/create_function_get_group_barchart_readings.sql'));
	}

	/**
	 * Returns a promise to create the barchart readings function.
	 * @return {Promise.<>}
	 */
	static createBarchartReadingsFunction(conn) {
		return conn.none(sqlFile('reading/create_function_get_barchart_readings.sql'));
	}

	/**
	 * Returns a promise to create the function and materialized views that aggregate
	 * readings by various time intervals.
	 * @param conn the database connection to use
	 * @return {Promise<void>}
	 */
	static createCompressedReadingsMaterializedViews(conn) {
		return conn.none(sqlFile('reading/create_compressed_reading_views.sql'));
	}

	/**
	 * Returns a promise to create the compare function
	 * @param conn the database connection to use
	 */
	static createCompareReadingsFunction(conn) {
		return conn.none(sqlFile('reading/create_function_get_compare_readings.sql'));
	}

	/**
	 * Refreshes the daily readings view.
	 * Should be called at least once a day, preferably in the middle of the night.
	 * @param conn The connection to use
	 * @return {Promise<void>}
	 */
	static refreshCompressedReadings(conn) {
		// This can't be a function because you can't call REFRESH inside a function
		return conn.none('REFRESH MATERIALIZED VIEW daily_readings');
	}

	/**
	 * Returns a promise to create the function and materialized views that aggregate
	 * readings by various time intervals.
	 * @return {Promise<void>}
	 */
	static createCompressedReadingsMaterializedViews(conn = getDB) {
		return conn().none(sqlFile('reading/create_compressed_reading_views.sql'));
	}

	/**
	 * Returns a promise to create the compare function
	 */

	static createCompareFunction(conn = getDB) {
		return conn().none(sqlFile('reading/calculate_compare.sql'));
	}

	/**
	 * Refreshes the daily readings view.
	 * Should be called at least once a day, preferably in the middle of the night.
	 * @param conn The connection to use
	 * @return {Promise<void>}
	 */
	static refreshCompressedReadings(conn = getDB) {
		// This can't be a function because you can't call REFRESH inside a function
		return conn().none('REFRESH MATERIALIZED VIEW daily_readings');
	}

	static mapRow(row) {
		return new Reading(row.meter_id, row.reading, row.start_timestamp, row.end_timestamp);
	}

	/**
	 * Returns the number of readings which exist in the database, total.
	 * @param conn the connection to use
	 * @returns {number} the number of readings in the entire readings table
	 */
	static async count(conn) {
		const { count } = await conn.one('SELECT COUNT(*) as count FROM readings');
		return parseInt(count);
	}

	/**
	 * Returns a promise to insert all of the given readings into the database (as a transaction)
	 * @param {array<Reading>} readings the readings to insert
	 * @param conn is the connection to use.
	 * @returns {Promise.<>}
	 */
	static insertAll(readings, conn) {
		return conn.tx(t => t.sequence(function seq(i) {
			const seqT = this;
			return readings[i] && readings[i].insert(seqT);
		}));
	}

	/**
	 * Returns a promise to insert or update all of the given readings into the database (as a transaction)
	 * @param {array<Reading>} readings the readings to insert or update
	 * @param conn is the connection to use.
	 * @returns {Promise.<>}
	 */
	static insertOrUpdateAll(readings, conn) {
		return conn.tx(t => t.sequence(function seq(i) {
			const seqT = this;
			return readings[i] && readings[i].insertOrUpdate(seqT);
		}));
	}

	/**
	 * Returns a promise to insert or ignore all of the given readings into the database (as a transaction)
	 * @param {array<Reading>} readings the readings to insert or update
	 * @param conn is the connection to use.
	 * @returns {Promise<any>}
	 */
	static insertOrIgnoreAll(readings, conn) {
		return conn.tx(t => t.sequence(function seq(i) {
			const seqT = this;
			return readings[i] && readings[i].insertOrIgnore(seqT);
		}));
	}

	/**
	 * Returns a promise to get all of the readings for this meter from the database.
	 * @param meterID The id of the meter to find readings for
	 * @param conn is the connection to use.
	 * @returns {Promise.<array.<Reading>>}
	 */
	static async getAllByMeterID(meterID, conn) {
		const rows = await conn.any(sqlFile('reading/get_all_readings_by_meter_id.sql'), { meterID: meterID });
		return rows.map(Reading.mapRow);
	}

	/**
	 * Returns a promise to get all of the readings for this meter within (inclusive) a specified date range from the
	 * database. If no startDate is specified, all readings from the beginning of time to the endDate are returned.
	 * If no endDate is specified, all readings after and including the startDate are returned.
	 * @param meterID
	 * @param {Date} startDate
	 * @param {Date} endDate
	 * @param conn is the connection to use.
	 * @returns {Promise.<array.<Reading>>}
	 */
	static async getReadingsByMeterIDAndDateRange(meterID, startDate, endDate, conn) {
		const rows = await conn.any(sqlFile('reading/get_readings_by_meter_id_and_date_range.sql'), {
			meterID: meterID,
			startDate: startDate,
			endDate: endDate
		});
		return rows.map(Reading.mapRow);
	}

	/**
	 * Returns a promise to insert this reading into the database.
	 * @param conn is the connection to use.
	 * @returns {Promise.<>}
	 */
	insert(conn) {
		return conn.none(sqlFile('reading/insert_new_reading.sql'), this);
	}

	/**
	 * Returns a promise to insert this reading into the database, or update it if it already exists.
	 * @param conn is the connection to use.
	 * @returns {Promise.<>}
	 */
	insertOrUpdate(conn) {
		return conn.none(sqlFile('reading/insert_or_update_reading.sql'), this);
	}

	/**
	 * Returns a promise to insert this reading into the database, or ignore it if it already exists.
	 * @param conn is the connection to use.
	 * @returns {Promise.<>}
	 */
	insertOrIgnore(conn) {
		return conn.none(sqlFile('reading/insert_or_ignore_reading.sql'), this);
	}

	/**
	 * Gets a number of compressed readings that approximate the given time range for the given meters.
	 *
	 * Compressed readings are in kilowatts.
	 * @param meterIDs an array of ids for meters whose points are being compressed
	 * @param {Moment?} fromTimestamp An optional start point for the time range.
	 * @param {Moment?} toTimestamp An optional end point for the time range
	 * @param numPoints The number of points to compress to. Defaults to 500
	 * @param conn is the connection to use.
	 * @return {Promise<object<int, array<{reading_rate: number, start_timestamp: Date, end_timestamp: Date}>>>}
	 */
	static async getCompressedReadings(meterIDs, fromTimestamp = null, toTimestamp = null, numPoints = 500, conn) {
		const allCompressedReadings = await conn.func('compressed_readings',
			[meterIDs, fromTimestamp || '-infinity', toTimestamp || 'infinity', numPoints]);
		// Separate the result rows by meter_id and return a nested object.
		const compressedReadingsByMeterID = mapToObject(meterIDs, () => []); // Returns { 1: [], 2: [], ... }
		for (const row of allCompressedReadings) {
			compressedReadingsByMeterID[row.meter_id].push(
				{ reading_rate: row.reading_rate, start_timestamp: row.start_timestamp, end_timestamp: row.end_timestamp }
			);
		}
		return compressedReadingsByMeterID;
	}

	/**
	 * Gets a number of compressed readings that approximate the given time range for the given groups.
	 *
	 * Compressed readings are in kilowatts.
	 * @param groupIDs an array of ids for groups whose points are being compressed
	 * @param {Moment?} fromTimestamp An optional start point for the time range.
	 * @param {Moment?} toTimestamp An optional end point for the time range
	 * @param numPoints The number of points to compress to. Defaults to 500
	 * @param conn is the connection to use.
	 * @return {Promise<object<int, array<{reading_rate: number, start_timestamp: Moment, end_timestamp: Moment}>>>}
	 */
	static async getCompressedGroupReadings(groupIDs, fromTimestamp = null, toTimestamp = null, numPoints = 500, conn) {
		const allCompressedReadings = await conn.func('compressed_group_readings',
			[groupIDs, fromTimestamp || '-infinity', toTimestamp || 'infinity', numPoints]);
		// Separate the result rows by meter_id and return a nested object.
		const compressedReadingsByGroupID = mapToObject(groupIDs, () => []); // Returns { 1: [], 2: [], ... }
		for (const row of allCompressedReadings) {
			compressedReadingsByGroupID[row.group_id].push(
				{ reading_rate: row.reading_rate, start_timestamp: row.start_timestamp, end_timestamp: row.end_timestamp }
			);
		}
		return compressedReadingsByGroupID;
	}

	/**
	 * Gets barchart readings for every meter across the given time interval for a duration.
	 *
	 * Compressed readings are in kilowatts.
	 * @param meterIDs an array of ids for meters whose points are being compressed
	 * @param duration A moment time duration over which to sum the readings
	 * @param fromTimestamp An optional start point for the beginning of the entire time range.
	 * @param toTimestamp An optional end point for the end of the entire time range.
	 * @param conn is the connection to use.
	 * @return {Promise<object<int, array<{reading_sum: number, start_timestamp: Date, end_timestamp: Date}>>>}
	 */
	static async getBarchartReadings(meterIDs, duration, fromTimestamp = null, toTimestamp = null, conn) {
		const allBarchartReadings = await conn.func('barchart_readings', [meterIDs, duration, fromTimestamp || '-infinity', toTimestamp || 'infinity']);
		// Separate the result rows by meter_id and return a nested object.
		const barchartReadingsByMeterID = mapToObject(meterIDs, () => []);
		for (const row of allBarchartReadings) {
			barchartReadingsByMeterID[row.meter_id].push(
				{ reading_sum: row.reading_sum, start_timestamp: row.start_timestamp, end_timestamp: row.end_timestamp }
			);
		}
		return barchartReadingsByMeterID;
	}

	/**
	 * Gets barchart readings for every group across the given time interval for a duration.
	 *
	 * Compressed readings are in kilowatts.
	 * @param groupIDs an array of ids for groups whose points are being compressed
	 * @param duration A moment time duration over which to sum the readings
	 * @param fromTimestamp An optional start point for the beginning of the entire time range.
	 * @param toTimestamp An optional end point for the end of the entire time range.
	 * @param conn is the connection to use.
	 * @return {Promise<object<int, array<{reading_sum: number, start_timestamp: Date, end_timestamp: Date}>>>}
	 */
	static async getGroupBarchartReadings(groupIDs, duration, fromTimestamp = null, toTimestamp = null, conn) {
		const allBarchartReadings = await conn.func('barchart_group_readings',
			[groupIDs, duration, fromTimestamp || '-infinity', toTimestamp || 'infinity']);
		// Separate the result rows by meter_id and return a nested object.
		const barchartReadingsByGroupID = mapToObject(groupIDs, () => []);
		for (const row of allBarchartReadings) {
			if (barchartReadingsByGroupID[row.group_id] === undefined) {
				barchartReadingsByGroupID[row.group_id] = [];
			}
			barchartReadingsByGroupID[row.group_id].push(
				{ reading_sum: row.reading_sum, start_timestamp: row.start_timestamp, end_timestamp: row.end_timestamp }
			);
		}
		return barchartReadingsByGroupID;
	}

	/**
	 * Gets compressed readings for the given time range
	 * @param meterIDs
	 * @param fromTimestamp
	 * @param toTimestamp
<<<<<<< HEAD
	 * @param conn the connection to use. Defaults to the default database connection.
	 * @return {Promise<object<int, array<{reading_rate: number, start_timestamp: }>>>}
	 */
	static async getNewCompressedReadings(meterIDs, fromTimestamp = null, toTimestamp = null, conn = getDB) {
		/**
		 * @type {array<{meter_id: int, reading_rate: Number, start_timestamp: Moment, end_timestamp: Moment}>}
		 */
		const allCompressedReadings = await conn().func('compressed_readings_2', [meterIDs, fromTimestamp || '-infinity', toTimestamp || 'infinity']);
=======
	 * @param conn the connection to use.
	 * @return {Promise<object<int, array<{reading_rate: number, start_timestamp: }>>>}
	 */
	static async getNewCompressedReadings(meterIDs, fromTimestamp = null, toTimestamp = null, conn) {
		/**
		 * @type {array<{meter_id: int, reading_rate: Number, start_timestamp: Moment, end_timestamp: Moment}>}
		 */
		const allCompressedReadings = await conn.func('compressed_readings_2', [meterIDs, fromTimestamp || '-infinity', toTimestamp || 'infinity']);
>>>>>>> 37483857

		const compressedReadingsByMeterID = mapToObject(meterIDs, () => []);
		for (const row of allCompressedReadings) {
			compressedReadingsByMeterID[row.meter_id].push(
				{ reading_rate: row.reading_rate, start_timestamp: row.start_timestamp, end_timestamp: row.end_timestamp }
			);
		}
		return compressedReadingsByMeterID;
	}


	/**
	 * Gets compressed readings for the given time range
	 * @param groupIDs
	 * @param fromTimestamp
	 * @param toTimestamp
<<<<<<< HEAD
	 * @param conn the connection to use. Defaults to the default database connection.
	 * @return {Promise<object<int, array<{reading_rate: number, start_timestamp: Moment, end_timestamp: Moment}>>>}
	 */
	static async getNewCompressedGroupReadings(groupIDs, fromTimestamp, toTimestamp, conn = getDB) {
		/**
		 * @type {array<{group_id: int, reading_rate: Number, start_timestamp: Moment, end_timestamp: Moment}>}
		 */
		const allCompressedGroupReadings = await conn().func('compressed_group_readings_2', [groupIDs, fromTimestamp, toTimestamp]);
=======
	 * @param conn the connection to use.
	 * @return {Promise<object<int, array<{reading_rate: number, start_timestamp: Moment, end_timestamp: Moment}>>>}
	 */
	static async getNewCompressedGroupReadings(groupIDs, fromTimestamp, toTimestamp, conn) {
		/**
		 * @type {array<{group_id: int, reading_rate: Number, start_timestamp: Moment, end_timestamp: Moment}>}
		 */
		const allCompressedGroupReadings = await conn.func('compressed_group_readings_2', [groupIDs, fromTimestamp, toTimestamp]);
>>>>>>> 37483857

		const compressedReadingsByGroupID = mapToObject(groupIDs, () => []);
		for (const row of allCompressedGroupReadings) {
			compressedReadingsByGroupID[row.group_id].push(
				{ reading_rate: row.reading_rate, start_timestamp: row.start_timestamp, end_timestamp: row.end_timestamp }
			);
		}
		return compressedReadingsByGroupID;
	}

	/**
	 * Gets barchart readings for the given time range for the given meters
	 * @param meterIDs The meters to get barchart readings for
	 * @param fromTimestamp The start of the barchart interval
	 * @param toTimestamp the end of the barchart interval
	 * @param barWidthDays the width of each bar in days
<<<<<<< HEAD
	 * @param conn the connection to use. Defaults to the default database connection
	 * @return {Promise<object<int, array<{reading: number, start_timestamp: Moment, end_timestamp: Moment}>>>}
	 */
	static async getNewCompressedBarchartReadings(meterIDs, fromTimestamp, toTimestamp, barWidthDays, conn = getDB) {
		const allBarReadings = await conn().func('compressed_barchart_readings_2', [meterIDs, barWidthDays, fromTimestamp, toTimestamp]);
=======
	 * @param conn the connection to use.
	 * @return {Promise<object<int, array<{reading: number, start_timestamp: Moment, end_timestamp: Moment}>>>}
	 */
	static async getNewCompressedBarchartReadings(meterIDs, fromTimestamp, toTimestamp, barWidthDays, conn) {
		const allBarReadings = await conn.func('compressed_barchart_readings_2', [meterIDs, barWidthDays, fromTimestamp, toTimestamp]);
>>>>>>> 37483857
		const barReadingsByMeterID = mapToObject(meterIDs, () => []);
		for (const row of allBarReadings) {
			barReadingsByMeterID[row.meter_id].push(
				{ reading: row.reading, start_timestamp: row.start_timestamp, end_timestamp: row.end_timestamp }
			);
		}
		return barReadingsByMeterID;
	}

	/**
	 * Gets barchart readings for the given time range for the given groups
	 * @param groupIDs The groups to get barchart readings for
	 * @param fromTimestamp The start of the barchart interval
	 * @param toTimestamp the end of the barchart interval
	 * @param barWidthDays the width of each bar in days
<<<<<<< HEAD
	 * @param conn the connection to use. Defaults to the default database connection
	 * @return {Promise<object<int, array<{reading: number, start_timestamp: Moment, end_timestamp: Moment}>>>}
	 */
	static async getNewCompressedBarchartGroupReadings(groupIDs, fromTimestamp, toTimestamp, barWidthDays, conn = getDB) {
		const allBarReadings = await conn().func('compressed_barchart_group_readings_2', [groupIDs, barWidthDays, fromTimestamp, toTimestamp]);
=======
	 * @param conn the connection to use.
	 * @return {Promise<object<int, array<{reading: number, start_timestamp: Moment, end_timestamp: Moment}>>>}
	 */
	static async getNewCompressedBarchartGroupReadings(groupIDs, fromTimestamp, toTimestamp, barWidthDays, conn) {
		const allBarReadings = await conn.func('compressed_barchart_group_readings_2', [groupIDs, barWidthDays, fromTimestamp, toTimestamp]);
>>>>>>> 37483857
		const barReadingsByGroupID = mapToObject(groupIDs, () => []);
		for (const row of allBarReadings) {
			barReadingsByGroupID[row.group_id].push(
				{ reading: row.reading, start_timestamp: row.start_timestamp, end_timestamp: row.end_timestamp }
			);
		}
		return barReadingsByGroupID;
	}

	/**
	 *
	 * @param meterIDs
	 * @param {Moment} currStartTimestamp
	 * @param {Moment} currEndTimestamp
<<<<<<< HEAD
	 * @param {Duration} compareDuration
	 * @param conn the connection to use. Defaults to the default database connection
	 * @return {Promise<void>}
	 */
	static async getCompareReadings(meterIDs, currStartTimestamp, currEndTimestamp, compareDuration, conn = getDB) {
		const allCompareReadings = await conn().func(
			'compare_readings',
			[meterIDs, currStartTimestamp, currEndTimestamp, compareDuration.toISOString()]);
		const compareReadingsByMeterID = {};
		for (const row of allCompareReadings) {
			compareReadingsByMeterID[row.meter_id] = {
				currentUse: row.current_use,
				prevUseTotal: row.prev_use_total,
				prevUseForCurrent: row.prev_use_for_current
=======
	 * @param {Duration} compareShift
	 * @param conn the connection to use.
	 * @return {Promise<void>}
	 */
	static async getCompareReadings(meterIDs, currStartTimestamp, currEndTimestamp, compareShift, conn) {
		const allCompareReadings = await conn.func(
			'compare_readings',
			[meterIDs, currStartTimestamp, currEndTimestamp, compareShift.toISOString()]);
		const compareReadingsByMeterID = {};
		for (const row of allCompareReadings) {
			compareReadingsByMeterID[row.meter_id] = {
				curr_use: row.curr_use,
				prev_use: row.prev_use
>>>>>>> 37483857
			};
		}
		return compareReadingsByMeterID;
	}

<<<<<<< HEAD
	static async getGroupCompareReadings(groupIDs, currStartTimestamp, currEndTimestamp, compareDuration, conn = getDB) {
		const allCompareReadings = await conn().func(
			'group_compare_readings',
			[groupIDs, currStartTimestamp, currEndTimestamp, compareDuration.toISOString()]);
		const compareReadingsByGroupID = {};
		for (const row of allCompareReadings) {
			compareReadingsByGroupID[row.group_id] = {
				currentUse: row.current_use,
				prevUseTotal: row.prev_use_total,
				prevUseForCurrent: row.prev_use_for_current
=======
	/**
	 *
	 * @param groupIDs
	 * @param {Moment} currStartTimestamp
	 * @param {Moment} currEndTimestamp
	 * @param {Duration} compareShift
	 * @param conn the connection to use
	 * @return {Promise<void>}
	 */
	static async getGroupCompareReadings(groupIDs, currStartTimestamp, currEndTimestamp, compareShift, conn) {
		const allCompareReadings = await conn.func(
			'group_compare_readings',
			[groupIDs, currStartTimestamp, currEndTimestamp, compareShift.toISOString()]);
		const compareReadingsByGroupID = {};
		for (const row of allCompareReadings) {
			compareReadingsByGroupID[row.group_id] = {
				curr_use: row.curr_use,
				prev_use: row.prev_use
>>>>>>> 37483857
			};
		}
		return compareReadingsByGroupID;
	}

	toString() {
		return `Reading [id: ${this.meterID}, reading: ${this.reading}, startTimestamp: ${this.startTimestamp}, endTimestamp: ${this.endTimestamp}]`;
	}
}

module.exports = Reading;<|MERGE_RESOLUTION|>--- conflicted
+++ resolved
@@ -6,8 +6,6 @@
 const { mapToObject } = require('../util');
 
 const sqlFile = database.sqlFile;
-
-const moment = require('moment');
 
 class Reading {
 	/**
@@ -95,34 +93,6 @@
 	static refreshCompressedReadings(conn) {
 		// This can't be a function because you can't call REFRESH inside a function
 		return conn.none('REFRESH MATERIALIZED VIEW daily_readings');
-	}
-
-	/**
-	 * Returns a promise to create the function and materialized views that aggregate
-	 * readings by various time intervals.
-	 * @return {Promise<void>}
-	 */
-	static createCompressedReadingsMaterializedViews(conn = getDB) {
-		return conn().none(sqlFile('reading/create_compressed_reading_views.sql'));
-	}
-
-	/**
-	 * Returns a promise to create the compare function
-	 */
-
-	static createCompareFunction(conn = getDB) {
-		return conn().none(sqlFile('reading/calculate_compare.sql'));
-	}
-
-	/**
-	 * Refreshes the daily readings view.
-	 * Should be called at least once a day, preferably in the middle of the night.
-	 * @param conn The connection to use
-	 * @return {Promise<void>}
-	 */
-	static refreshCompressedReadings(conn = getDB) {
-		// This can't be a function because you can't call REFRESH inside a function
-		return conn().none('REFRESH MATERIALIZED VIEW daily_readings');
 	}
 
 	static mapRow(row) {
@@ -338,16 +308,6 @@
 	 * @param meterIDs
 	 * @param fromTimestamp
 	 * @param toTimestamp
-<<<<<<< HEAD
-	 * @param conn the connection to use. Defaults to the default database connection.
-	 * @return {Promise<object<int, array<{reading_rate: number, start_timestamp: }>>>}
-	 */
-	static async getNewCompressedReadings(meterIDs, fromTimestamp = null, toTimestamp = null, conn = getDB) {
-		/**
-		 * @type {array<{meter_id: int, reading_rate: Number, start_timestamp: Moment, end_timestamp: Moment}>}
-		 */
-		const allCompressedReadings = await conn().func('compressed_readings_2', [meterIDs, fromTimestamp || '-infinity', toTimestamp || 'infinity']);
-=======
 	 * @param conn the connection to use.
 	 * @return {Promise<object<int, array<{reading_rate: number, start_timestamp: }>>>}
 	 */
@@ -356,7 +316,6 @@
 		 * @type {array<{meter_id: int, reading_rate: Number, start_timestamp: Moment, end_timestamp: Moment}>}
 		 */
 		const allCompressedReadings = await conn.func('compressed_readings_2', [meterIDs, fromTimestamp || '-infinity', toTimestamp || 'infinity']);
->>>>>>> 37483857
 
 		const compressedReadingsByMeterID = mapToObject(meterIDs, () => []);
 		for (const row of allCompressedReadings) {
@@ -373,16 +332,6 @@
 	 * @param groupIDs
 	 * @param fromTimestamp
 	 * @param toTimestamp
-<<<<<<< HEAD
-	 * @param conn the connection to use. Defaults to the default database connection.
-	 * @return {Promise<object<int, array<{reading_rate: number, start_timestamp: Moment, end_timestamp: Moment}>>>}
-	 */
-	static async getNewCompressedGroupReadings(groupIDs, fromTimestamp, toTimestamp, conn = getDB) {
-		/**
-		 * @type {array<{group_id: int, reading_rate: Number, start_timestamp: Moment, end_timestamp: Moment}>}
-		 */
-		const allCompressedGroupReadings = await conn().func('compressed_group_readings_2', [groupIDs, fromTimestamp, toTimestamp]);
-=======
 	 * @param conn the connection to use.
 	 * @return {Promise<object<int, array<{reading_rate: number, start_timestamp: Moment, end_timestamp: Moment}>>>}
 	 */
@@ -391,7 +340,6 @@
 		 * @type {array<{group_id: int, reading_rate: Number, start_timestamp: Moment, end_timestamp: Moment}>}
 		 */
 		const allCompressedGroupReadings = await conn.func('compressed_group_readings_2', [groupIDs, fromTimestamp, toTimestamp]);
->>>>>>> 37483857
 
 		const compressedReadingsByGroupID = mapToObject(groupIDs, () => []);
 		for (const row of allCompressedGroupReadings) {
@@ -408,19 +356,11 @@
 	 * @param fromTimestamp The start of the barchart interval
 	 * @param toTimestamp the end of the barchart interval
 	 * @param barWidthDays the width of each bar in days
-<<<<<<< HEAD
-	 * @param conn the connection to use. Defaults to the default database connection
-	 * @return {Promise<object<int, array<{reading: number, start_timestamp: Moment, end_timestamp: Moment}>>>}
-	 */
-	static async getNewCompressedBarchartReadings(meterIDs, fromTimestamp, toTimestamp, barWidthDays, conn = getDB) {
-		const allBarReadings = await conn().func('compressed_barchart_readings_2', [meterIDs, barWidthDays, fromTimestamp, toTimestamp]);
-=======
 	 * @param conn the connection to use.
 	 * @return {Promise<object<int, array<{reading: number, start_timestamp: Moment, end_timestamp: Moment}>>>}
 	 */
 	static async getNewCompressedBarchartReadings(meterIDs, fromTimestamp, toTimestamp, barWidthDays, conn) {
 		const allBarReadings = await conn.func('compressed_barchart_readings_2', [meterIDs, barWidthDays, fromTimestamp, toTimestamp]);
->>>>>>> 37483857
 		const barReadingsByMeterID = mapToObject(meterIDs, () => []);
 		for (const row of allBarReadings) {
 			barReadingsByMeterID[row.meter_id].push(
@@ -436,19 +376,11 @@
 	 * @param fromTimestamp The start of the barchart interval
 	 * @param toTimestamp the end of the barchart interval
 	 * @param barWidthDays the width of each bar in days
-<<<<<<< HEAD
-	 * @param conn the connection to use. Defaults to the default database connection
-	 * @return {Promise<object<int, array<{reading: number, start_timestamp: Moment, end_timestamp: Moment}>>>}
-	 */
-	static async getNewCompressedBarchartGroupReadings(groupIDs, fromTimestamp, toTimestamp, barWidthDays, conn = getDB) {
-		const allBarReadings = await conn().func('compressed_barchart_group_readings_2', [groupIDs, barWidthDays, fromTimestamp, toTimestamp]);
-=======
 	 * @param conn the connection to use.
 	 * @return {Promise<object<int, array<{reading: number, start_timestamp: Moment, end_timestamp: Moment}>>>}
 	 */
 	static async getNewCompressedBarchartGroupReadings(groupIDs, fromTimestamp, toTimestamp, barWidthDays, conn) {
 		const allBarReadings = await conn.func('compressed_barchart_group_readings_2', [groupIDs, barWidthDays, fromTimestamp, toTimestamp]);
->>>>>>> 37483857
 		const barReadingsByGroupID = mapToObject(groupIDs, () => []);
 		for (const row of allBarReadings) {
 			barReadingsByGroupID[row.group_id].push(
@@ -463,22 +395,6 @@
 	 * @param meterIDs
 	 * @param {Moment} currStartTimestamp
 	 * @param {Moment} currEndTimestamp
-<<<<<<< HEAD
-	 * @param {Duration} compareDuration
-	 * @param conn the connection to use. Defaults to the default database connection
-	 * @return {Promise<void>}
-	 */
-	static async getCompareReadings(meterIDs, currStartTimestamp, currEndTimestamp, compareDuration, conn = getDB) {
-		const allCompareReadings = await conn().func(
-			'compare_readings',
-			[meterIDs, currStartTimestamp, currEndTimestamp, compareDuration.toISOString()]);
-		const compareReadingsByMeterID = {};
-		for (const row of allCompareReadings) {
-			compareReadingsByMeterID[row.meter_id] = {
-				currentUse: row.current_use,
-				prevUseTotal: row.prev_use_total,
-				prevUseForCurrent: row.prev_use_for_current
-=======
 	 * @param {Duration} compareShift
 	 * @param conn the connection to use.
 	 * @return {Promise<void>}
@@ -492,24 +408,11 @@
 			compareReadingsByMeterID[row.meter_id] = {
 				curr_use: row.curr_use,
 				prev_use: row.prev_use
->>>>>>> 37483857
 			};
 		}
 		return compareReadingsByMeterID;
 	}
 
-<<<<<<< HEAD
-	static async getGroupCompareReadings(groupIDs, currStartTimestamp, currEndTimestamp, compareDuration, conn = getDB) {
-		const allCompareReadings = await conn().func(
-			'group_compare_readings',
-			[groupIDs, currStartTimestamp, currEndTimestamp, compareDuration.toISOString()]);
-		const compareReadingsByGroupID = {};
-		for (const row of allCompareReadings) {
-			compareReadingsByGroupID[row.group_id] = {
-				currentUse: row.current_use,
-				prevUseTotal: row.prev_use_total,
-				prevUseForCurrent: row.prev_use_for_current
-=======
 	/**
 	 *
 	 * @param groupIDs
@@ -528,7 +431,6 @@
 			compareReadingsByGroupID[row.group_id] = {
 				curr_use: row.curr_use,
 				prev_use: row.prev_use
->>>>>>> 37483857
 			};
 		}
 		return compareReadingsByGroupID;
