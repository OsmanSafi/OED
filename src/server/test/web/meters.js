--- conflicted
+++ resolved
@@ -14,10 +14,6 @@
 const moment = require('moment');
 const Unit = require('../../models/Unit');
 
-<<<<<<< HEAD
-async function expectMetersToBeEquivalent(meters, length, offset) {
-	const unitId = (await Unit.getByName('Unit', conn)).id;
-=======
 /**
  * Verifies the values in the meter are the ones expected.
  * @param {*} meters If # meters > 1 then array of meters, else single meter
@@ -26,7 +22,6 @@
  * @param {*} unit The unit id to check
  */
 function expectMetersToBeEquivalent(meters, length, offset, unit) {
->>>>>>> 7c4264ed
 	for (let i = 0; i < length; i++) {
 		// If length is 1 then it is not an array.
 		let meter;
@@ -78,8 +73,6 @@
 			expect(meter).to.have.property('endOnlyTime', false);
 			expect(meter).to.have.property('startTimestamp', '0001-01-01T23:59:59.000Z');
 			expect(meter).to.have.property('endTimestamp', '2020-07-02T01:00:10.000Z');
-			expect(meter).to.have.property('unitId', unitId);
-			expect(meter).to.have.property('defaultGraphicUnit', unitId);
 		} else {
 			// If not an admin then many attributes are not visible and set to null.
 			expect(meter).to.have.property('ipAddress', null);
@@ -98,17 +91,18 @@
 			expect(meter).to.have.property('reading', null);
 			expect(meter).to.have.property('startTimestamp', null);
 			expect(meter).to.have.property('endTimestamp', null);
-			expect(meter).to.have.property('unitId', null);
-			expect(meter).to.have.property('defaultGraphicUnit', null);
 		}
 	}
 }
 
 mocha.describe('meters API', () => {
+	let unitId;
 	mocha.beforeEach(async () => {
 		conn = testDB.getConnection();
-		await new Unit(undefined, 'Unit', 'Unit', Unit.unitRepresentType.UNUSED, 1000, Unit.unitType.UNIT, 
-						1, 'Unit Suffix', Unit.displayableType.ALL, true, 'Unit Note').insert(conn);
+		const unit = new Unit(undefined, 'Unit', 'Unit', Unit.unitRepresentType.UNUSED, 1000, Unit.unitType.UNIT,
+			1, 'Unit Suffix', Unit.displayableType.ALL, true, 'Unit Note');
+		await unit.insert(conn);
+		unitId = unit.id;
 	});
 
 	mocha.it('returns nothing with no meters present', async () => {
@@ -120,7 +114,6 @@
 
 	mocha.it('returns all visible meters', async () => {
 		const conn = testDB.getConnection();
-		const unitId = (await Unit.getByName('Unit', conn)).id;
 		await new Meter(undefined, 'Meter 1', '1.1.1.1', true, true, Meter.type.MAMAC, 'TZ1', gps,
 			'Identified 1', 'notes 1', 10.0, true, true, '01:01:25', '05:05:05', 5.1, 7.3, 1, 'increasing', false,
 			1.0, '0001-01-01 23:59:59', '2020-07-02 01:00:10', unitId, unitId).insert(conn);
@@ -138,11 +131,7 @@
 		expect(res).to.have.status(200);
 		expect(res).to.be.json;
 		expect(res.body).to.have.lengthOf(3);
-<<<<<<< HEAD
-		await expectMetersToBeEquivalent(res.body, 3, 1);
-=======
 		expectMetersToBeEquivalent(res.body, 3, 1, unitId);
->>>>>>> 7c4264ed
 	});
 	mocha.describe('Admin role:', () => {
 		let token;
@@ -153,7 +142,6 @@
 		});
 		mocha.it('returns all meters', async () => {
 			const conn = testDB.getConnection();
-			const unitId = (await Unit.getByName('Unit', conn)).id;
 			await new Meter(undefined, 'Meter 1', '1.1.1.1', true, true, Meter.type.MAMAC, 'TZ1', gps,
 				'Identified 1', 'notes 1', 10.0, true, true, '01:01:25', '05:05:05', 5.1, 7.3, 1, 'increasing', false,
 				1.0, '0001-01-01 23:59:59', '2020-07-02 01:00:10', unitId, unitId).insert(conn);
@@ -171,11 +159,7 @@
 			expect(res).to.have.status(200);
 			expect(res).to.be.json;
 			expect(res.body).to.have.lengthOf(4);
-<<<<<<< HEAD
-			await expectMetersToBeEquivalent(res.body, 4, 1);
-=======
 			expectMetersToBeEquivalent(res.body, 4, 1, unitId);
->>>>>>> 7c4264ed
 		});
 	});
 
@@ -200,7 +184,6 @@
 
 				mocha.it('should only return visible meters and visible data', async () => {
 					const conn = testDB.getConnection();
-					const unitId = (await Unit.getByName('Unit', conn)).id;
 					await new Meter(undefined, 'Meter 1', '1.1.1.1', true, true, Meter.type.MAMAC, 'TZ1', gps,
 						'Identified 1', 'notes 1', 10.0, true, true, '01:01:25', '05:05:05', 5.1, 7.3, 1, 'increasing', false,
 						1.0, '0001-01-01 23:59:59', '2020-07-02 01:00:10', unitId, unitId).insert(conn);
@@ -218,11 +201,7 @@
 					expect(res).to.have.status(200);
 					expect(res).to.be.json;
 					expect(res.body).to.have.lengthOf(3);
-<<<<<<< HEAD
-					await expectMetersToBeEquivalent(res.body, 3, 1);
-=======
 					expectMetersToBeEquivalent(res.body, 3, 1, unitId);
->>>>>>> 7c4264ed
 				});
 
 				mocha.it(`should reject requests from ${role} to edit meters`, async () => {
@@ -235,7 +214,6 @@
 
 	mocha.it('returns details on a single meter by ID', async () => {
 		const conn = testDB.getConnection();
-		const unitId = (await Unit.getByName('Unit', conn)).id;
 		await new Meter(undefined, 'Meter 1', '1.1.1.1', true, true, Meter.type.MAMAC, 'TZ1', gps,
 			'Identified 1', 'notes 1', 10.0, true, true, '01:01:25', '05:05:05', 5.1, 7.3, 1, 'increasing', false,
 			1.0, '0001-01-01 23:59:59', '2020-07-02 01:00:10', unitId, unitId).insert(conn);
@@ -247,17 +225,12 @@
 		const res = await chai.request(app).get(`/api/meters/${meter2.id}`);
 		expect(res).to.have.status(200);
 		expect(res).to.be.json;
-<<<<<<< HEAD
-		await expectMetersToBeEquivalent(res.body, 1, 2);
-=======
 		expectMetersToBeEquivalent(res.body, 1, 2, unitId);
->>>>>>> 7c4264ed
 	});
 
 	mocha.it('responds appropriately when the meter in question does not exist', async () => {
 		const conn = testDB.getConnection();
-		const unitId = (await Unit.getByName('Unit', conn)).id;
-		const meter =  new Meter(undefined, 'Meter 1', '1.1.1.1', true, true, Meter.type.MAMAC, 'TZ1', gps,
+		const meter = new Meter(undefined, 'Meter 1', '1.1.1.1', true, true, Meter.type.MAMAC, 'TZ1', gps,
 			'Identified 1', 'notes 1', 10.0, true, true, '01:01:25', '05:05:05', 5.1, 7.3, 1, 'increasing', false,
 			1.0, '0001-01-01 23:59:59', '2020-07-02 01:00:10', unitId, unitId);
 		await meter.insert(conn);
