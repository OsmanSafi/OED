/* This Source Code Form is subject to the terms of the Mozilla Public
 * License, v. 2.0. If a copy of the MPL was not distributed with this
 * file, You can obtain one at http://mozilla.org/MPL/2.0/. */

/* This file tests the API for retrieving meters, by artificially
 * inserting meters prior to executing the test code. */

const { chai, mocha, expect, app, testDB, testUser } = require('../common');
const Meter = require('../../models/Meter');
const User = require('../../models/User');
const bcrypt = require('bcryptjs');
const Point = require('../../models/Point');
const moment = require('moment-timezone');
const gps = new Point(90, 45);
const Unit = require('../../models/Unit');

// TODO These tests are not as good as they should be now that information on
// meters is returned to all users. They should be updated.

/**
 * Verifies the values in the meter are the ones expected.
 * @param {*} meters If # meters > 1 then array of meters, else single meter
 * @param {*} length # meters to check and in meters
 * @param {*} isAdmin true if user is admin and sees all meter details.
 * @param {*} unit The unit id to check
 */
function expectMetersToBeEquivalent(meters, length, isAdmin, unit) {
	for (let i = 0; i < length; i++) {
		// If length is 1 then it is not an array.
		let meter;
		if (length === 1) {
			meter = meters;
		} else {
			meter = meters[i];
		}
		// Everyone can see this info on all meters
		expect(meter).to.have.property('id');
		expect(meter).to.have.property('enabled', true);
		expect(meter).to.have.property('gps');
		expect(meter.gps).to.have.property('latitude', gps.latitude);
		expect(meter.gps).to.have.property('longitude', gps.longitude);
		// The first 3 are visible but the 4th is not visible where its name is special.
		if (i < 3) {
			expect(meter).to.have.property('displayable', true);
		} else {
			// This is the extra meter visible to admins.
			expect(meter).to.have.property('displayable', false);
		}
		expect(meter).to.have.property('identifier', (isAdmin === true || meter.displayable === true) ? 'Identified ' + (i + 1) : null);
		expect(meter).to.have.property('area', (i + 1) * 10.0);
		expect(meter).to.have.property('unitId', unit);
		expect(meter).to.have.property('defaultGraphicUnit', unit);
		if (isAdmin) {
			// Admin so see more values
			// Last meter name differs since admin only.
			expect(meter).to.have.property('name', i === 3 ? 'Not Visible' : `Meter ${i + 1}`);
			expect(meter).to.have.property('url', '1.1.1.1');
			expect(meter).to.have.property('meterType', Meter.type.MAMAC);
<<<<<<< HEAD
			expect(meter).to.have.property('timeZone', 'TZ' + (i + 1));
			expect(meter).to.have.property('note', `notes ${i + 1}`);
=======
			expect(meter).to.have.property('timeZone', `+0${i + offset}`);
			expect(meter).to.have.property('note', `notes ${i + offset}`);
>>>>>>> b6c17246
			expect(meter).to.have.property('cumulative', true);
			expect(meter).to.have.property('cumulativeReset', true);
			expect(meter).to.have.property('cumulativeResetStart', '01:01:25');
			expect(meter).to.have.property('cumulativeResetEnd', '05:05:05');
			expect(meter).to.have.property('readingGap', 5.1);
			expect(meter).to.have.property('readingVariation', 7.3);
			expect(meter).to.have.property('reading', (i + 1) * 1.0);
			expect(meter).to.have.property('readingDuplication', 1);
			expect(meter).to.have.property('timeSort', 'increasing');
			expect(meter).to.have.property('endOnlyTime', false);
			expect(meter).to.have.property('startTimestamp', '0001-01-01 23:59:59');
			expect(meter).to.have.property('endTimestamp', '2020-07-02 01:00:10');
			expect(meter).to.have.property('previousEnd', '2020-03-05T13:15:13.000Z');
		} else {
			expect(meter).to.have.property('name', null);
			expect(meter).to.have.property('url', null);
			expect(meter).to.have.property('meterType', null);
			expect(meter).to.have.property('timeZone', null);
			expect(meter).to.have.property('note', null);
			expect(meter).to.have.property('cumulative', null);
			expect(meter).to.have.property('cumulativeReset', null);
			expect(meter).to.have.property('cumulativeResetStart', null);
			expect(meter).to.have.property('cumulativeResetEnd', null);
			expect(meter).to.have.property('readingGap', null);
			expect(meter).to.have.property('readingVariation', null);
			expect(meter).to.have.property('readingDuplication', null);
			expect(meter).to.have.property('timeSort', null);
			expect(meter).to.have.property('endOnlyTime', null);
			expect(meter).to.have.property('reading', null);
			expect(meter).to.have.property('startTimestamp', null);
			expect(meter).to.have.property('endTimestamp', null);
			expect(meter).to.have.property('previousEnd', null);
		}
	}
}

mocha.describe('meters API', () => {
	let unitId;
	mocha.beforeEach(async () => {
		conn = testDB.getConnection();
		const unit = new Unit(undefined, 'Unit', 'Unit', Unit.unitRepresentType.UNUSED, 1000, Unit.unitType.UNIT,
			1, 'Unit Suffix', Unit.displayableType.ALL, true, 'Unit Note');
		await unit.insert(conn);
		unitId = unit.id;
	});

	mocha.it('returns nothing with no meters present', async () => {
		const res = await chai.request(app).get('/api/meters');
		expect(res).to.have.status(200);
		expect(res).to.be.json;
		expect(res.body).to.have.lengthOf(0);
	});

	mocha.it('returns all meters', async () => {
		const conn = testDB.getConnection();
		await new Meter(undefined, 'Meter 1', '1.1.1.1', true, true, Meter.type.MAMAC, '+01', gps,
			'Identified 1', 'notes 1', 10.0, true, true, '01:01:25', '05:05:05', 5.1, 7.3, 1, 'increasing', false,
			1.0, '0001-01-01 23:59:59', '2020-07-02 01:00:10', '2020-03-05 13:15:13', unitId, unitId).insert(conn);
		await new Meter(undefined, 'Meter 2', '1.1.1.1', true, true, Meter.type.MAMAC, '+02', gps,
			'Identified 2', 'notes 2', 20.0, true, true, '01:01:25', '05:05:05', 5.1, 7.3, 1, 'increasing', false,
			2.0, '0001-01-01 23:59:59', '2020-07-02 01:00:10', '2020-03-05 13:15:13', unitId, unitId).insert(conn);
		await new Meter(undefined, 'Meter 3', '1.1.1.1', true, true, Meter.type.MAMAC, '+03', gps,
			'Identified 3', 'notes 3', 30.0, true, true, '01:01:25', '05:05:05', 5.1, 7.3, 1, 'increasing', false,
			3.0, '0001-01-01 23:59:59', '2020-07-02 01:00:10', '2020-03-05 13:15:13', unitId, unitId).insert(conn);
		await new Meter(undefined, 'Not Visible', '1.1.1.1', true, false, Meter.type.MAMAC, '+04', gps,
			'Identified 4', 'notes 4', 40.0, true, true, '01:01:25', '05:05:05', 5.1, 7.3, 1, 'increasing', false,
			4.0, '0001-01-01 23:59:59', '2020-07-02 01:00:10', '2020-03-05 13:15:13', unitId, unitId).insert(conn);

		const res = await chai.request(app).get('/api/meters');
		expect(res).to.have.status(200);
		expect(res).to.be.json;
		expect(res.body).to.have.lengthOf(4);
		expectMetersToBeEquivalent(res.body, 4, false, unitId);
	});
	mocha.describe('Admin role:', () => {
		let token;
		mocha.before(async () => {
			let res = await chai.request(app).post('/api/login')
				.send({ email: testUser.email, password: testUser.password });
			token = res.body.token;
		});
		mocha.it('returns all meters', async () => {
			const conn = testDB.getConnection();
			await new Meter(undefined, 'Meter 1', '1.1.1.1', true, true, Meter.type.MAMAC, '+01', gps,
				'Identified 1', 'notes 1', 10.0, true, true, '01:01:25', '05:05:05', 5.1, 7.3, 1, 'increasing', false,
				1.0, '0001-01-01 23:59:59', '2020-07-02 01:00:10', '2020-03-05 13:15:13', unitId, unitId).insert(conn);
			await new Meter(undefined, 'Meter 2', '1.1.1.1', true, true, Meter.type.MAMAC, '+02', gps,
				'Identified 2', 'notes 2', 20.0, true, true, '01:01:25', '05:05:05', 5.1, 7.3, 1, 'increasing', false,
				2.0, '0001-01-01 23:59:59', '2020-07-02 01:00:10', '2020-03-05 13:15:13', unitId, unitId).insert(conn);
			await new Meter(undefined, 'Meter 3', '1.1.1.1', true, true, Meter.type.MAMAC, '+03', gps,
				'Identified 3', 'notes 3', 30.0, true, true, '01:01:25', '05:05:05', 5.1, 7.3, 1, 'increasing', false,
				3.0, '0001-01-01 23:59:59', '2020-07-02 01:00:10', '2020-03-05 13:15:13', unitId, unitId).insert(conn);
			await new Meter(undefined, 'Not Visible', '1.1.1.1', true, false, Meter.type.MAMAC, '+04', gps,
				'Identified 4', 'notes 4', 40.0, true, true, '01:01:25', '05:05:05', 5.1, 7.3, 1, 'increasing', false,
				4.0, '0001-01-01 23:59:59', '2020-07-02 01:00:10', '2020-03-05 13:15:13', unitId, unitId).insert(conn);

			const res = await chai.request(app).get('/api/meters').set('token', token);
			expect(res).to.have.status(200);
			expect(res).to.be.json;
			expect(res.body).to.have.lengthOf(4);
			expectMetersToBeEquivalent(res.body, 4, true, unitId);
		});
	});

	mocha.describe('Non-Admin role:', () => {
		for (const role in User.role) {
			if (User.role[role] !== User.role.ADMIN) {
				let token;
				mocha.beforeEach(async () => {
					// insert test user
					const conn = testDB.getConnection();
					const password = 'password';
					const hashedPassword = await bcrypt.hash(password, 10);
					const unauthorizedUser = new User(undefined, `${role}@example.com`, hashedPassword, User.role[role]);
					await unauthorizedUser.insert(conn);
					unauthorizedUser.password = password;

					// login
					let res = await chai.request(app).post('/api/login')
						.send({ email: unauthorizedUser.email, password: unauthorizedUser.password });
					token = res.body.token;
				});

				mocha.it('should only return visible data', async () => {
					const conn = testDB.getConnection();
					await new Meter(undefined, 'Meter 1', '1.1.1.1', true, true, Meter.type.MAMAC, '+01', gps,
						'Identified 1', 'notes 1', 10.0, true, true, '01:01:25', '05:05:05', 5.1, 7.3, 1, 'increasing', false,
						1.0, '0001-01-01 23:59:59', '2020-07-02 01:00:10', '2020-03-05 13:15:13', unitId, unitId).insert(conn);
					await new Meter(undefined, 'Meter 2', '1.1.1.1', true, true, Meter.type.MAMAC, '+02', gps,
						'Identified 2', 'notes 2', 20.0, true, true, '01:01:25', '05:05:05', 5.1, 7.3, 1, 'increasing', false,
						2.0, '0001-01-01 23:59:59', '2020-07-02 01:00:10', '2020-03-05 13:15:13', unitId, unitId).insert(conn);
					await new Meter(undefined, 'Meter 3', '1.1.1.1', true, true, Meter.type.MAMAC, '+03', gps,
						'Identified 3', 'notes 3', 30.0, true, true, '01:01:25', '05:05:05', 5.1, 7.3, 1, 'increasing', false,
						3.0, '0001-01-01 23:59:59', '2020-07-02 01:00:10', '2020-03-05 13:15:13', unitId, unitId).insert(conn);
					await new Meter(undefined, 'Not Visible', '1.1.1.1', true, false, Meter.type.MAMAC, '+04', gps,
						'Identified 4', 'notes 4', 40.0, true, true, '01:01:25', '05:05:05', 5.1, 7.3, 1, 'increasing', false,
						4.0, '0001-01-01 23:59:59', '2020-07-02 01:00:10', '2020-03-05 13:15:13', unitId, unitId).insert(conn);

					const res = await chai.request(app).get('/api/meters').set('token', token);
					expect(res).to.have.status(200);
					expect(res).to.be.json;
					expect(res.body).to.have.lengthOf(4);
					expectMetersToBeEquivalent(res.body, 4, false, unitId);
				});

				mocha.it(`should reject requests from ${role} to edit meters`, async () => {
					let res = await chai.request(app).post('/api/meters/edit').set('token', token);
					expect(res).to.have.status(403);
				});
			}
		}
	});

	mocha.it('returns details on a single meter by ID', async () => {
		const conn = testDB.getConnection();
<<<<<<< HEAD
		await new Meter(undefined, 'Meter 1', '1.1.1.1', true, true, Meter.type.MAMAC, 'TZ1', gps,
			'Identified 2', 'notes 1', 20.0, true, true, '01:01:25', '05:05:05', 5.1, 7.3, 1, 'increasing', false,
			1.0, '0001-01-01 23:59:59', '2020-07-02 01:00:10', '2020-03-05 13:15:13', unitId, unitId).insert(conn);
		// Bit of a hack to set the second meter to Identified 1 so passes test. Same for area.
		const meter2 = new Meter(undefined, 'Meter 2', '1.1.1.1', true, true, Meter.type.MAMAC, 'TZ2', gps,
			'Identified 1', 'notes 2', 10.0, true, true, '01:01:25', '05:05:05', 5.1, 7.3, 1, 'increasing', false,
=======
		await new Meter(undefined, 'Meter 1', '1.1.1.1', true, true, Meter.type.MAMAC, '+01', gps,
			'Identified 1', 'notes 1', 10.0, true, true, '01:01:25', '05:05:05', 5.1, 7.3, 1, 'increasing', false,
			1.0, '0001-01-01 23:59:59', '2020-07-02 01:00:10', '2020-03-05 13:15:13', unitId, unitId).insert(conn);
		const meter2 = new Meter(undefined, 'Meter 2', '1.1.1.1', true, true, Meter.type.MAMAC, '+02', gps,
			'Identified 2', 'notes 2', 20.0, true, true, '01:01:25', '05:05:05', 5.1, 7.3, 1, 'increasing', false,
>>>>>>> b6c17246
			2.0, '0001-01-01 23:59:59', '2020-07-02 01:00:10', '2020-03-05 13:15:13', unitId, unitId);
		await meter2.insert(conn);

		const res = await chai.request(app).get(`/api/meters/${meter2.id}`);
		expect(res).to.have.status(200);
		expect(res).to.be.json;
		expectMetersToBeEquivalent(res.body, 1, false, unitId);
	});

	mocha.it('responds appropriately when the meter in question does not exist', async () => {
		const conn = testDB.getConnection();
		const meter = new Meter(undefined, 'Meter 1', '1.1.1.1', true, true, Meter.type.MAMAC, '+01', gps,
			'Identified 1', 'notes 1', 10.0, true, true, '01:01:25', '05:05:05', 5.1, 7.3, 1, 'increasing', false,
			1.0, '0001-01-01 23:59:59', '2020-07-02 01:00:10', '2020-03-05 13:15:13', unitId, unitId);
		await meter.insert(conn);

		const res = await chai.request(app).get(`/api/meters/${meter.id + 1}`);
		expect(res).to.have.status(500);
	});
});<|MERGE_RESOLUTION|>--- conflicted
+++ resolved
@@ -56,13 +56,8 @@
 			expect(meter).to.have.property('name', i === 3 ? 'Not Visible' : `Meter ${i + 1}`);
 			expect(meter).to.have.property('url', '1.1.1.1');
 			expect(meter).to.have.property('meterType', Meter.type.MAMAC);
-<<<<<<< HEAD
-			expect(meter).to.have.property('timeZone', 'TZ' + (i + 1));
+			expect(meter).to.have.property('timeZone', `+0${i + 1}`);
 			expect(meter).to.have.property('note', `notes ${i + 1}`);
-=======
-			expect(meter).to.have.property('timeZone', `+0${i + offset}`);
-			expect(meter).to.have.property('note', `notes ${i + offset}`);
->>>>>>> b6c17246
 			expect(meter).to.have.property('cumulative', true);
 			expect(meter).to.have.property('cumulativeReset', true);
 			expect(meter).to.have.property('cumulativeResetStart', '01:01:25');
@@ -218,20 +213,12 @@
 
 	mocha.it('returns details on a single meter by ID', async () => {
 		const conn = testDB.getConnection();
-<<<<<<< HEAD
-		await new Meter(undefined, 'Meter 1', '1.1.1.1', true, true, Meter.type.MAMAC, 'TZ1', gps,
+		await new Meter(undefined, 'Meter 1', '1.1.1.1', true, true, Meter.type.MAMAC, '+02', gps,
 			'Identified 2', 'notes 1', 20.0, true, true, '01:01:25', '05:05:05', 5.1, 7.3, 1, 'increasing', false,
 			1.0, '0001-01-01 23:59:59', '2020-07-02 01:00:10', '2020-03-05 13:15:13', unitId, unitId).insert(conn);
-		// Bit of a hack to set the second meter to Identified 1 so passes test. Same for area.
-		const meter2 = new Meter(undefined, 'Meter 2', '1.1.1.1', true, true, Meter.type.MAMAC, 'TZ2', gps,
+		// Bit of a hack to set the second meter to Identified 1 so passes test. Same for area and TZ.
+		const meter2 = new Meter(undefined, 'Meter 2', '1.1.1.1', true, true, Meter.type.MAMAC, '+01', gps,
 			'Identified 1', 'notes 2', 10.0, true, true, '01:01:25', '05:05:05', 5.1, 7.3, 1, 'increasing', false,
-=======
-		await new Meter(undefined, 'Meter 1', '1.1.1.1', true, true, Meter.type.MAMAC, '+01', gps,
-			'Identified 1', 'notes 1', 10.0, true, true, '01:01:25', '05:05:05', 5.1, 7.3, 1, 'increasing', false,
-			1.0, '0001-01-01 23:59:59', '2020-07-02 01:00:10', '2020-03-05 13:15:13', unitId, unitId).insert(conn);
-		const meter2 = new Meter(undefined, 'Meter 2', '1.1.1.1', true, true, Meter.type.MAMAC, '+02', gps,
-			'Identified 2', 'notes 2', 20.0, true, true, '01:01:25', '05:05:05', 5.1, 7.3, 1, 'increasing', false,
->>>>>>> b6c17246
 			2.0, '0001-01-01 23:59:59', '2020-07-02 01:00:10', '2020-03-05 13:15:13', unitId, unitId);
 		await meter2.insert(conn);
 
