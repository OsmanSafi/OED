/* This Source Code Form is subject to the terms of the Mozilla Public
 * License, v. 2.0. If a copy of the MPL was not distributed with this
 * file, You can obtain one at http://mozilla.org/MPL/2.0/. */

const express = require('express');
const _ = require('lodash');
const moment = require('moment');
const Meter = require('../models/Meter');
const Reading = require('../models/Reading');
const TimeInterval = require('../../common/TimeInterval').TimeInterval;
const { log } = require('../log');
const validate = require('jsonschema').validate;
const { getConnection } = require('../db');

const router = express.Router();

<<<<<<< HEAD
/**
 * Takes in an array of row objects and reformats the timestamp from ISO 8601 format to the number
 * of milliseconds since January 1st, 1970 and groups each reading with each timestamp.
 * @param {Array<Reading>} rows
 */
function formatLineReadings(rows) {
	return rows.map(row => [row.start_timestamp.valueOf(), row.reading_rate]);
}

/**
 * Takes in an array of row objects and reformats the timestamp from ISO 8601 format to the number
 * of milliseconds since January 1st, 1970 and groups each reading with each timestamp.
 * @param {Array<Reading>} rows
 */
function formatBarReadings(rows) {
	return rows.map(row => [row.start_timestamp.valueOf(), row.reading_sum]);
}

=======
>>>>>>> 6731e933
router.get('/line/count/meters/:meter_ids', async (req, res) => {
	const validParams = {
		type: 'object',
		maxProperties: 1,
		required: ['meter_ids'],
		properties: {
			meter_ids: {
				type: 'string'
			}
		}
	};
	const validQueries = {
		type: 'object',
		maxProperties: 1,
		required: ['timeInterval'],
		properties: {
			timeInterval: {
				type: 'string'
			}
		}
	};
	if (!validate(req.params, validParams).valid || !validate(req.query, validQueries).valid) {
		res.sendStatus(400);
	} else {
		const conn = getConnection();
		const meterIDs = req.params.meter_ids.split(',').map(s => parseInt(s));
		const timeInterval = TimeInterval.fromString(req.query.timeInterval);
		try {
			let count = 0;
			for (var i = 0; i < meterIDs.length; i++) {
				const curr = await Reading.getCountByMeterIDAndDateRange(meterIDs[i], timeInterval.startTimestamp, timeInterval.endTimestamp, conn);
				count += curr
			}
			res.send(JSON.stringify(count));
		} catch (err) {
			log.error(`Error while performing GET readings COUNT for line with meters ${meterIDs} with time interval ${timeInterval}: ${err}`, err);
			res.sendStatus(500);
		}
	}
})

router.get('/line/raw/meters/:meter_ids', async (req, res) => {
	const validParams = {
		type: 'object',
		maxProperties: 1,
		required: ['meter_ids'],
		properties: {
			meter_ids: {
				type: 'string'
			}
		}
	};
	const validQueries = {
		type: 'object',
		maxProperties: 1,
		required: ['timeInterval'],
		properties: {
			timeInterval: {
				type: 'string'
			}
		}
	};
	if (!validate(req.params, validParams).valid || !validate(req.query, validQueries).valid) {
		res.sendStatus(400);
	} else {
		const conn = getConnection();
		// We can't do .map(parseInt) here because map would give parseInt a radix value of the current array position.
		// Again, this is why a lambda function is used so that .map(parseInt) can be recreated without problems.
		const meterIDs = req.params.meter_ids.split(',').map(s => parseInt(s));
		const timeInterval = TimeInterval.fromString(req.query.timeInterval);
		try {
			let toReturn = [];
			for (let i = 0; i < meterIDs.length; i++) {
				meterID = meterIDs[i];
				const rawReadings = await Reading.getReadingsByMeterIDAndDateRange(meterID, timeInterval.startTimestamp, timeInterval.endTimestamp, conn)
				const meterLabel = (await Meter.getByID(meterID, conn)).name;
				rawReadings.map(ele => {
					delete ele.meterID;
					ele.label = meterLabel;
					ele.startTimestamp = moment(ele.startTimestamp).format('dddd LL LTS').replace(/,/g, ''); // use regex to omit pesky commas
					ele.endTimestamp = moment(ele.endTimestamp).format('dddd LL LTS').replace(/,/g, ''); // use regex to omit pesky commas
					toReturn.push(ele);
				})
			}
			res.send(toReturn);
		} catch (err) {
			log.error(`Error while performing GET raw readings for line with meters ${meterIDs} with time interval ${timeInterval}: ${err}`, err);
			res.sendStatus(500);
		}
	}
});


module.exports = router;
<|MERGE_RESOLUTION|>--- conflicted
+++ resolved
@@ -14,27 +14,6 @@
 
 const router = express.Router();
 
-<<<<<<< HEAD
-/**
- * Takes in an array of row objects and reformats the timestamp from ISO 8601 format to the number
- * of milliseconds since January 1st, 1970 and groups each reading with each timestamp.
- * @param {Array<Reading>} rows
- */
-function formatLineReadings(rows) {
-	return rows.map(row => [row.start_timestamp.valueOf(), row.reading_rate]);
-}
-
-/**
- * Takes in an array of row objects and reformats the timestamp from ISO 8601 format to the number
- * of milliseconds since January 1st, 1970 and groups each reading with each timestamp.
- * @param {Array<Reading>} rows
- */
-function formatBarReadings(rows) {
-	return rows.map(row => [row.start_timestamp.valueOf(), row.reading_sum]);
-}
-
-=======
->>>>>>> 6731e933
 router.get('/line/count/meters/:meter_ids', async (req, res) => {
 	const validParams = {
 		type: 'object',
