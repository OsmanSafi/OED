const express = require('express');
const Unit = require('../models/Unit');
const User = require('../models/User');
const { getConnection } = require('../db');
const { isTokenAuthorized } = require('../util/userRoles');
const { log } = require('../log');
const validate = require('jsonschema').validate;
const adminAuthenticator = require('./authenticator').adminAuthMiddleware;
const optionalAuthenticator = require('./authenticator').optionalAuthMiddleware;


const router = express.Router();
<<<<<<< HEAD
=======

>>>>>>> 1b1b34f8
/**
 * Defines the format in which we want to send meters and controls what information we send to the client, if logged in and an Admin or not.
 * @param meter
 * @param loggedInAsAdmin
 * @returns {{id, name}}
 */
<<<<<<< HEAD
=======
=======
router.use(optionalAuthenticator)
//help
>>>>>>> 1b1b34f8

function formatUnitForResponse(unit){
	//some of these values should be NULL
    const formattedUnit = {
        id:  unit.id,
		name:  unit.name,
		identifier:  unit.identifier,
		unitRepresent:  unit.unitRepresent,
		secInRate:  unit.secInRate,
		typeOfUnit:  unit.typeOfUnit,
		unitIndex:  unit.unitIndex,
		suffix:  unit.suffix,
		displayable:  unit.displayable,
		preferredDisplay:  unit.preferredDisplay,
		note:  unit.note
    };
    return formattedUnit;
}

router.get('/', async(req,res) => {
    try{
        const conn = getConnection();
		let query;
        query = Unit.getAll;
<<<<<<< HEAD
		const rows = await query(conn);
		res.json(rows.map(row => formatUnitForResponse(row)));
=======

		const token = req.headers.token || req.body.token || req.query.token;
		const loggedInAsAdmin = req.hasValidAuthToken && (await isTokenAuthorized(token, User.role.ADMIN));
		if(loggedInAsAdmin){
			query = Unit.getAll;
			const rows = await query(conn);
			res.json(rows.map(row => formatUnitForResponse(row)));
		}else{
			res.json("");
		}
>>>>>>> 1b1b34f8
    }catch(err){
        log.error(`Error while performing GET all units query: ${err}`, err);
    }
})

router.post('/addUnit', adminAuthenticator('create unit'), async (req,res) => {
	const validUnit = {
		type: 'object',
		required: ['name', 'identifier', 'unitRepresent', 'typeOfUnit', 'displayable', 'preferredDisplay'],
		properties: {
			name: {
				type: 'string',
				minLength: 1
			},
			identifier: {
				type: 'string',
				minLength: 1
			},
			// not sure if you need to check based on enum
			unitRepresent: {
				type: 'string',
				minLength: 1,
				enum: Object.values(Unit.unitRepresentType)
			},
			secInRate: {
				type: 'number',
			},
			typeOfUnit: {
				type: 'string',
				minLength: 1,
				enum: Object.values(Unit.unitType)
			},
			suffix: {
				type: 'string',
				minLength: 1
			},
			displayable: {
				type: 'string',
				minLength: 1,
				enum: Object.values(Unit.displayableType)
			},
			preferredDisplay: {
				type: 'bool'
			},
			note: {
				oneOf: [
					{type: 'string'},
					{ type: 'null'}
				]
			}
		}
	};
<<<<<<< HEAD
	console.log(req.body)
=======

>>>>>>> 1b1b34f8
	//Could change the function here 
	const validationResult = validate(req.body, validUnit);
	if(!validationResult.valid){
		log.error(`Invalid input for unitsAPI. ${validationResult.error}`);
		res.sendStatus(400);
	}else{
		const conn = getConnection();
		try{
			await conn.tx(async t => {
				const note = (req.body.note) ? '' : req.body.note;
				const newUnit = new Unit(
					undefined,
					req.body.name,
					req.body.identifier,
					req.body.unitRepresent,
					req.body.secInRate,
					req.body.typeOfUnit,
					req.body.unitIndex,
					req.body.suffix,
					req.body.displayable,
					req.body.preferredDisplay,
					note
				);
				await newUnit.insert(t);
			});
			res.sendStatus(200);
		}catch(err){
			log.error(`Error while inserting new unit ${err}`, err);
			res.sendStatus(500);
		}
	}
});

module.exports = router;<|MERGE_RESOLUTION|>--- conflicted
+++ resolved
@@ -10,22 +10,15 @@
 
 
 const router = express.Router();
-<<<<<<< HEAD
-=======
 
->>>>>>> 1b1b34f8
 /**
  * Defines the format in which we want to send meters and controls what information we send to the client, if logged in and an Admin or not.
  * @param meter
  * @param loggedInAsAdmin
  * @returns {{id, name}}
  */
-<<<<<<< HEAD
-=======
-=======
 router.use(optionalAuthenticator)
 //help
->>>>>>> 1b1b34f8
 
 function formatUnitForResponse(unit){
 	//some of these values should be NULL
@@ -50,10 +43,6 @@
         const conn = getConnection();
 		let query;
         query = Unit.getAll;
-<<<<<<< HEAD
-		const rows = await query(conn);
-		res.json(rows.map(row => formatUnitForResponse(row)));
-=======
 
 		const token = req.headers.token || req.body.token || req.query.token;
 		const loggedInAsAdmin = req.hasValidAuthToken && (await isTokenAuthorized(token, User.role.ADMIN));
@@ -64,7 +53,6 @@
 		}else{
 			res.json("");
 		}
->>>>>>> 1b1b34f8
     }catch(err){
         log.error(`Error while performing GET all units query: ${err}`, err);
     }
@@ -117,11 +105,7 @@
 			}
 		}
 	};
-<<<<<<< HEAD
 	console.log(req.body)
-=======
-
->>>>>>> 1b1b34f8
 	//Could change the function here 
 	const validationResult = validate(req.body, validUnit);
 	if(!validationResult.valid){
