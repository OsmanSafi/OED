/* This Source Code Form is subject to the terms of the Mozilla Public
 * License, v. 2.0. If a copy of the MPL was not distributed with this
 * file, You can obtain one at http://mozilla.org/MPL/2.0/. */

const express = require('express');
const Meter = require('../models/Meter');
const User = require('../models/User');
const { log } = require('../log');
const validate = require('jsonschema').validate;
const { getConnection } = require('../db');
const { isTokenAuthorized } = require('../util/userRoles');
const requiredAdmin = require('./authenticator').adminAuthMiddleware;
const optionalAuthenticator = require('./authenticator').optionalAuthMiddleware;
const Point = require('../models/Point');
const moment = require('moment');
const { MeterTimeSortTypesJS } = require('../services/csvPipeline/validateCsvUploadParams');
const _ = require('lodash');
const { failure, success } = require('./response');

const router = express.Router();
router.use(optionalAuthenticator);

/**
 * Defines the format in which we want to send meters and controls what information we send to the client, if logged in and an Admin or not.
 * @param meter
 * @param loggedInAsAdmin
 * @returns {{id, name}}
 */
function formatMeterForResponse(meter, loggedInAsAdmin) {
	const formattedMeter = {
		id: meter.id,
		name: null,
		enabled: meter.enabled,
		displayable: meter.displayable,
		url: null,
		meterType: null,
		timeZone: null,
		gps: meter.gps,
		identifier: meter.identifier,
		area: meter.area,
		note: null,
		cumulative: null,
<<<<<<< HEAD
		cumulativeReset : null,
		cumulativeResetStart : null,
		cumulativeResetEnd : null,
		readingGap : null,
		readingVariation : null,
		readingDuplication : null,
		timeSort : null,
		endOnlyTime : null,
		reading : null,
		startTimestamp : null,
		endTimestamp : null,
		previousEnd : null
=======
		cumulativeReset: null,
		cumulativeResetStart: null,
		cumulativeResetEnd: null,
		readingGap: null,
		readingVariation: null,
		readingDuplication: null,
		timeSort: null,
		endOnlyTime: null,
		reading: null,
		startTimestamp: null,
		endTimestamp: null,
		unitId: meter.unitId,
		defaultGraphicUnit: meter.defaultGraphicUnit
>>>>>>> 32075ede
	};

	// Only logged in Admins can see url, types, timezones, and internal names
	// and lots of other items now.
	if (loggedInAsAdmin) {
		formattedMeter.url = meter.url;
		formattedMeter.meterType = meter.type;
		formattedMeter.timeZone = meter.meterTimezone;
		formattedMeter.name = meter.name;
		formattedMeter.note = meter.note;
		formattedMeter.cumulative = meter.cumulative;
		formattedMeter.cumulativeReset = meter.cumulativeReset;
		formattedMeter.cumulativeResetStart = meter.cumulativeResetStart;
		formattedMeter.cumulativeResetEnd = meter.cumulativeResetEnd;
		formattedMeter.readingGap = meter.readingGap;
		formattedMeter.readingVariation = meter.readingVariation;
		formattedMeter.readingDuplication = meter.readingDuplication;
		formattedMeter.timeSort = meter.timeSort;
		formattedMeter.endOnlyTime = meter.endOnlyTime;
		formattedMeter.reading = meter.reading;
		formattedMeter.startTimestamp = meter.startTimestamp;
		formattedMeter.endTimestamp = meter.endTimestamp;
		formattedMeter.previousEnd = meter.previousEnd;
	}

	// TODO: remove this line when usages of meter.name are replaced with meter.identifier
	// Without this, things will break for non-logged in users because we currently rely on
	// the internal name being available. As noted in #605, the intent is to not send the
	// name to a user if they are not logged in.
	formattedMeter.name = meter.name;

	return formattedMeter;
}

/**
 * GET information on displayable meters (or all meters, if logged in as an admin.)
 */
router.get('/', async (req, res) => {
	try {
		const conn = getConnection();
		let query;
		const token = req.headers.token || req.body.token || req.query.token;
		const loggedInAsAdmin = req.hasValidAuthToken && (await isTokenAuthorized(token, User.role.ADMIN));
		if (loggedInAsAdmin) {
			query = Meter.getAll;
		} else {
			query = Meter.getDisplayable;
		}

		const rows = await query(conn);
		res.json(rows.map(row => formatMeterForResponse(row, loggedInAsAdmin)));
	} catch (err) {
		log.error(`Error while performing GET all meters query: ${err}`, err);
	}
});

/**
 * GET information for a specific meter by id
 * Prohibits access to meters that are not displayable if not logged in
 * @param {int} meter_id
 */
router.get('/:meter_id', async (req, res) => {
	const validParams = {
		type: 'object',
		maxProperties: 1,
		required: ['meter_id'],
		properties: {
			meter_id: {
				type: 'string',
				pattern: '^\\d+$'
			}
		}
	};
	if (!validate(req.params, validParams).valid) {
		res.sendStatus(400);
	} else {
		const conn = getConnection();
		try {
			const meter = await Meter.getByID(req.params.meter_id, conn);
			if (meter.displayable || req.hasValidAuthToken) {
				// If the meter is displayable, fine. If the meter is
				// not displayable but the user is logged in, also fine.
				res.json(formatMeterForResponse(meter, req.hasValidAuthToken));
			} else {
				res.sendStatus(400);
			}
		} catch (err) {
			log.error(`Error while performing GET specific meter by id query: ${err}`, err);
			res.sendStatus(500);
		}
	}
});

// This checks params for both edit and create. In principle they could differ since not all needed for create
// but they are the same due to current routing for now.
function validateMeterParams(params) {
	const validParams = {
		type: 'object',
		maxProperties: 25,
		// We can get rid of some of these if we defaulted more values in the meter model.
		required: ['name', 'url', 'enabled', 'displayable', 'meterType', 'timeZone', 'note', 'area'],
		properties: {
			id: { type: 'integer' },
			name: { type: 'string' },
			url: {
				oneOf: [
					{ type: 'string' },
					{ type: 'null' }
				]
			},
			enabled: { type: 'bool' },
			displayable: { type: 'bool' },
			meterType: {
				type: 'string',
				enum: Object.values(Meter.type)
			},
			timeZone: {
				oneOf: [
					{ type: 'string' },
					{ type: 'null' }
				]
			},
			gps: {
				oneOf: [
					{
						type: 'object',
						required: ['latitude', 'longitude'],
						properties: {
							latitude: { type: 'number', minimum: '-90', maximum: '90' },
							longitude: { type: 'number', minimum: '-180', maximum: '180' }
						}
					},
					{ type: 'null' }
				]
			},
			identifier: {
				oneOf: [
					{ type: 'string' },
					{ type: 'null' }
				]
			},
			note: {
				oneOf: [
					{ type: 'string' },
					{ type: 'null' }
				]
			},
			area: {
				oneOf: [
					{
						type: 'number',
						minimum: 0,
					},
					{ type: 'null' }
				]
			},
			cumulative: { type: 'bool' },
			cumulativeReset: { type: 'bool' },
			cumulativeResetStart: { type: 'string' },
			cumulativeResetEnd: { type: 'string' },
			readingGap: { type: 'number' },
			readingVariation: { type: 'number' },
			readingDuplication: { type: 'integer', minimum: '1', maximum: '9' },
			timeSort: {
				type: 'string',
				enum: Object.values(MeterTimeSortTypesJS)
			},
			endOnlyTime: { type: 'bool' },
			reading: { type: 'number' },
			startTimestamp: { type: 'string' },
			endTimestamp: { type: 'string' },
			unitId: { type: 'integer' },
			defaultGraphicUnit: { type: 'integer' }
		}
	}
	const paramsValidationResult = validate(params, validParams);
	return { valid: paramsValidationResult.valid, errors: paramsValidationResult.errors };
}

router.post('/edit', requiredAdmin('edit meters'), async (req, res) => {
	const response = validateMeterParams(req.body)
	if (!response.valid) {
		log.warn(`Got request to edit a meter with invalid meter data, errors: ${response.errors}`);
		failure(res, 400, 'validation failed with ' + response.errors.toString());
	} else {
		const conn = getConnection();
		try {
			const meter = await Meter.getByID(req.body.id, conn);
			const updatedMeter = new Meter(
				undefined, // id
				req.body.name,
				req.body.url,
				req.body.enabled,
				req.body.displayable,
				req.body.meterType,
				req.body.timeZone,
				(req.body.gps) ? new Point(req.body.gps.longitude, req.body.gps.latitude) : null,
				req.body.identifier,
				req.body.note,
				req.body.area,
				req.body.cumulative,
				req.body.cumulativeReset,
				(req.body.cumulativeResetStart.length) === 0 ? undefined : req.body.cumulativeResetStart,
				(req.body.cumulativeResetEnd.length) === 0 ? undefined : req.body.cumulativeResetEnd,
				req.body.readingGap,
				req.body.readingVariation,
				req.body.readingDuplication,
				req.body.timeSort,
				req.body.endOnlyTime,
				req.body.reading,
				(req.body.startTimestamp.length === 0) ? undefined : moment(req.body.startTimestamp),
				(req.body.endTimestamp.length === 0) ? undefined : moment(req.body.endTimestamp),
				req.body.unitId,
				req.body.defaultGraphicUnit
			);
			// Put any changed values from updatedMeter into meter.
			_.merge(meter, updatedMeter);
			await meter.update(conn);
			success(res);
		} catch (err) {
			log.error(`Error while editing a meter with detail "${err['detail']}"`, err);
			failure(res, 500, err.toString() + ' with detail ' + err['detail']);
		}
	}
});

/**
 * Route for POST add meter.
 */
router.post('/addMeter', async (req, res) => {
	const response = validateMeterParams(req.body)
	if (!response.valid) {
		log.warn(`Got request to create a meter with invalid meter data, errors: ${response.errors}`);
		failure(res, 400, 'validation failed with ' + response.errors.toString());
	} else {
		const conn = getConnection();
		try {
			const newMeter = new Meter(
				undefined, //id
				req.body.name,
				req.body.url,
				req.body.enabled,
				req.body.displayable,
				req.body.meterType,
				req.body.timeZone,
				(req.body.gps) ? new Point(req.body.gps.longitude, req.body.gps.latitude) : null,
				req.body.identifier,
				req.body.note,
				req.body.area,
				req.body.cumulative,
				req.body.cumulativeReset,
				(req.body.cumulativeResetStart.length === 0) ? undefined : req.body.cumulativeResetStart,
				(req.body.cumulativeResetEnd.length) === 0 ? undefined : req.body.cumulativeResetEnd,
				req.body.readingGap,
				req.body.readingVariation,
				req.body.readingDuplication,
				req.body.timeSort,
				req.body.endOnlyTime,
				req.body.reading,
				(req.body.startTimestamp.length === 0) ? undefined : moment(req.body.startTimestamp),
				(req.body.endTimestamp.length === 0) ? undefined : moment(req.body.endTimestamp),
				req.body.unitId,
				req.body.defaultGraphicUnit
			);
			await newMeter.insert(conn);
			success(res);
		} catch (err) {
			log.error(`Error while inserting new meter with detail "${err['detail']}"`, err);
			failure(res, 500, err.toString() + ' with detail ' + err['detail']);
		}
	}
});

module.exports = router;
<|MERGE_RESOLUTION|>--- conflicted
+++ resolved
@@ -40,20 +40,6 @@
 		area: meter.area,
 		note: null,
 		cumulative: null,
-<<<<<<< HEAD
-		cumulativeReset : null,
-		cumulativeResetStart : null,
-		cumulativeResetEnd : null,
-		readingGap : null,
-		readingVariation : null,
-		readingDuplication : null,
-		timeSort : null,
-		endOnlyTime : null,
-		reading : null,
-		startTimestamp : null,
-		endTimestamp : null,
-		previousEnd : null
-=======
 		cumulativeReset: null,
 		cumulativeResetStart: null,
 		cumulativeResetEnd: null,
@@ -65,9 +51,9 @@
 		reading: null,
 		startTimestamp: null,
 		endTimestamp: null,
+		previousEnd : null,
 		unitId: meter.unitId,
 		defaultGraphicUnit: meter.defaultGraphicUnit
->>>>>>> 32075ede
 	};
 
 	// Only logged in Admins can see url, types, timezones, and internal names
