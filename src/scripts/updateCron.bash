#!/usr/bin/env bash
# This should be copied to /etc/cron.hourly/ and the copy renamed so that its function will be clear to admins.
# The absolute path the project root directory (ED-JS) No trailing /
project='/example/path/to/project/ED-JS'

# Log file -- Fill in the absolute path to the file you wish to log to.
log='/example/path/to/log_file'

<<<<<<< HEAD
# The following two lines should NOT need to be edited except by devs.
toRun=${project}'/src/server/services/updateMeters.js'
node &>> ${log} ${toRun} &
=======
# The following line should NOT need to be edited except by devs.
npm --prefix ${project} run --silent updateMamacMeters &>> ${log} &
>>>>>>> be193d07
<|MERGE_RESOLUTION|>--- conflicted
+++ resolved
@@ -6,11 +6,5 @@
 # Log file -- Fill in the absolute path to the file you wish to log to.
 log='/example/path/to/log_file'
 
-<<<<<<< HEAD
-# The following two lines should NOT need to be edited except by devs.
-toRun=${project}'/src/server/services/updateMeters.js'
-node &>> ${log} ${toRun} &
-=======
 # The following line should NOT need to be edited except by devs.
-npm --prefix ${project} run --silent updateMamacMeters &>> ${log} &
->>>>>>> be193d07
+npm --prefix ${project} run --silent updateMamacMeters &>> ${log} &