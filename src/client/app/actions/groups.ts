--- conflicted
+++ resolved
@@ -223,34 +223,20 @@
 function submitNewGroup(group: t.GroupData): Thunk {
 	return async dispatch => {
 		dispatch(markGroupInEditingSubmitted());
-<<<<<<< HEAD
-		return axios.post('api/groups/create', group)
-			.then(() => {
-				dispatch(markGroupsOutdated());
-				dispatch(dispatch2 => {
-					dispatch2(markGroupInEditingClean());
-					dispatch2(changeDisplayMode(t.DisplayMode.View));
-				});
-			})
-			.catch(error => {
-				dispatch(markGroupInEditingNotSubmitted());
-				if (error.response !== undefined && error.response.status === 400) {
-					showErrorNotification(error.response.data.error);
-				} else {
-					showErrorNotification('Unable to create group.');
-				}
-=======
 		try {
 			await groupsApi.create(group);
 			dispatch(markGroupsOutdated());
 			dispatch(dispatch2 => {
 				dispatch2(markGroupInEditingClean());
 				dispatch2(changeDisplayMode(t.DisplayMode.View));
->>>>>>> 8bd0f290
 			});
 		} catch (e) {
 			dispatch(markGroupInEditingNotSubmitted());
-			showErrorNotification('Failed to create group');
+			if (e.response !== undefined && e.response.status === 400) {
+				showErrorNotification(e.response.data.error);
+			} else {
+				showErrorNotification('Unable to create group.');
+			}
 		}
 	};
 }
