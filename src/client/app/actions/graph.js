--- conflicted
+++ resolved
@@ -4,20 +4,11 @@
  * file, You can obtain one at http://mozilla.org/MPL/2.0/.
  */
 
-<<<<<<< HEAD
-export const SELECT_METER = 'SELECT_METER';
-export const SELECT_GROUP = 'SELECT_GROUP';
-export const UNSELECT_METER = 'UNSELECT_METER';
-export const UNSELECT_GROUP = 'UNSELECT_GROUP';
-export const CHANGE_SELECTED_METERS = 'GROUPSUI_CHANGE_SELECTED_METERS';
-export const CHANGE_SELECTED_GROUPS = 'CHANGE_SELECTED_GROUPS';
-=======
 import { fetchNeededReadings } from './readings';
 import TimeInterval from '../../../common/TimeInterval';
 
 
 export const UPDATE_SELECTED_METERS = 'UPDATE_SELECTED_METERS';
->>>>>>> fe79e726
 export const SET_GRAPH_ZOOM = 'CHANGE_GRAPH_ZOOM';
 
 
@@ -25,30 +16,6 @@
 	return { type: UPDATE_SELECTED_METERS, meterIDs };
 }
 
-<<<<<<< HEAD
-export function selectGroupss(groupID) {
-	return { type: SELECT_GROUP, groupID };
-}
-
-export function unselectMeter(meterID) {
-	return { type: UNSELECT_METER, meterID };
-}
-
-export function unselectGroup(groupID) {
-	return { type: UNSELECT_GROUP, groupID };
-}
-
-export function changeSelectedMeters(meterIDs) {
-	return { type: CHANGE_SELECTED_METERS, meterIDs };
-}
-
-export function changeSelectedGroups(groupIDs) {
-	return { type: CHANGE_SELECTED_GROUPS, groupIDs };
-}
-
-export function setGraphZoom(startTimestamp, endTimestamp) {
-	return { type: SET_GRAPH_ZOOM, startTimestamp, endTimestamp };
-=======
 export function changeSelectedMeters(meterIDs) {
 	return (dispatch, state) => {
 		dispatch(updateSelectedMeters(meterIDs));
@@ -79,5 +46,4 @@
 			dispatch(fetchNeededReadingsForGraph(getState().graph.selectedMeters, timeInterval));
 		}
 	};
->>>>>>> fe79e726
 }