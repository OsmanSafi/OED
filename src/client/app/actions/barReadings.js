--- conflicted
+++ resolved
@@ -12,11 +12,7 @@
 
 /**
  * @param {State} state
-<<<<<<< HEAD
- * @param {number} meterID
-=======
  * @param {number} dsID
->>>>>>> 13df5a11
  * @param {TimeInterval} timeInterval
  * @param {Moment.Duration} barDuration
  * @param {String} dstype either DATA_TYPE_METER, DATA_TYPE_GROUP
@@ -57,18 +53,12 @@
 
 		let endpoint;
 		if (dstype === DATA_TYPE_METER) {
-<<<<<<< HEAD
 			endpoint = '/api/readings/bar/meters';
 		} else if (dstype === DATA_TYPE_GROUP) {
 			endpoint = '/api/readings/bar/groups';
-=======
-			endpoint = '/api/readings/bar';
-		} else if (dstype === DATA_TYPE_GROUP) {
-			endpoint = '/api/readings/bar';
 		} else {
 			console.error('Unknown datatype requested in fetchBarReadings: ', dstype);
 			endpoint = '/api/nonexistant';
->>>>>>> 13df5a11
 		}
 
 		return axios.get(`${endpoint}/${stringifiedIDs}`, {
@@ -89,11 +79,7 @@
 		if (meterIDsToFetchForBar.length > 0) {
 			return dispatch(fetchBarReadings(meterIDsToFetchForBar, timeInterval, DATA_TYPE_METER));
 		}
-<<<<<<< HEAD
-		const groupIDsToFetchForBar = state.graph.selectedMeters.filter(id => shouldFetchBarReadings(state, id, timeInterval, state.graph.barDuration, DATA_TYPE_GROUP));
-=======
 		const groupIDsToFetchForBar = state.graph.selectedGroups.filter(id => shouldFetchBarReadings(state, id, timeInterval, state.graph.barDuration, DATA_TYPE_GROUP));
->>>>>>> 13df5a11
 		if (groupIDsToFetchForBar.length > 0) {
 			return dispatch(fetchBarReadings(groupIDsToFetchForBar, timeInterval, DATA_TYPE_GROUP));
 		}
