/*
 * This Source Code Form is subject to the terms of the Mozilla Public
 * License, v. 2.0. If a copy of the MPL was not distributed with this
 * file, You can obtain one at http://mozilla.org/MPL/2.0/.
 */

import { combineReducers } from 'redux';
import meters from './meters';
import lineReadings from './lineReadings';
import barReadings from './barReadings';
import graph from './graph';
import admin from './admin';
import groups from './groups';
import notifications from './notifications';
import admin from './admin';

/**
 * @typedef {Object} State
 * @property {State~Meters} meters
 * @property {State~LineReadings} lineReadings
 * @property {State~BarReadings} barReadings
 * @property {State~Graph} graph
 * @property {State~Groups} groups
 * @property {State~Admin} admin
 * @property {State~Notifications} notifications
 * @property {State-Admin} admin
 */

/**
 * @param {State} state
 * @return {State}
 */
<<<<<<< HEAD
export default combineReducers({ meters, readings: combineReducers({ line: lineReadings, bar: barReadings }), graph, groups, notifications, admin });
=======
export default combineReducers({
	meters,
	readings: combineReducers({
		line: lineReadings,
		bar: barReadings
	}),
	graph,
	groups,
	notifications,
	admin
});
>>>>>>> bb9b1587
<|MERGE_RESOLUTION|>--- conflicted
+++ resolved
@@ -9,7 +9,6 @@
 import lineReadings from './lineReadings';
 import barReadings from './barReadings';
 import graph from './graph';
-import admin from './admin';
 import groups from './groups';
 import notifications from './notifications';
 import admin from './admin';
@@ -21,7 +20,6 @@
  * @property {State~BarReadings} barReadings
  * @property {State~Graph} graph
  * @property {State~Groups} groups
- * @property {State~Admin} admin
  * @property {State~Notifications} notifications
  * @property {State-Admin} admin
  */
@@ -30,9 +28,6 @@
  * @param {State} state
  * @return {State}
  */
-<<<<<<< HEAD
-export default combineReducers({ meters, readings: combineReducers({ line: lineReadings, bar: barReadings }), graph, groups, notifications, admin });
-=======
 export default combineReducers({
 	meters,
 	readings: combineReducers({
@@ -43,5 +38,4 @@
 	groups,
 	notifications,
 	admin
-});
->>>>>>> bb9b1587
+});