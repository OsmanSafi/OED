/*
 * This Source Code Form is subject to the terms of the Mozilla Public
 * License, v. 2.0. If a copy of the MPL was not distributed with this
 * file, You can obtain one at http://mozilla.org/MPL/2.0/.
 */

import ApiBackend from './ApiBackend';
import * as moment from 'moment';
import { CompareReadings } from '../../types/readings';
import { NamedIDItem } from '../../types/items';
import { TimeInterval } from '../../../../common/TimeInterval';
import { GroupData, GroupID } from '../../types/redux/groups';

export default class GroupsApi {
	private readonly backend: ApiBackend;

	constructor(backend: ApiBackend) {
		this.backend = backend;
	}

	public async details(): Promise<NamedIDItem[]> {
		return await this.backend.doGetRequest<NamedIDItem[]>('/api/groups');
	}

	public async children(groupID: number): Promise<{meters: number[], groups: number[], deepMeters: number[]}> {
		return await this.backend.doGetRequest<{meters: number[], groups: number[], deepMeters: number[]}>(`api/groups/children/${groupID}`);
	}

	public async create(groupData: GroupData): Promise<void> {
		return await this.backend.doPostRequest<void>('api/groups/create', groupData);
	}

	public async edit(group: GroupData & GroupID): Promise<void> {
		return await this.backend.doPutRequest<void>('api/groups/edit', group);
	}

	public async delete(groupID: number) {
		return await this.backend.doPostRequest('api/groups/delete', {id: groupID});
	}

<<<<<<< HEAD
	/**
	 * Gets compare readings for groups for the given current time range and a shift for previous time range
	 * @param groupIDs The group IDs to get readings for
	 * @param timeInterval  start and end of current/this compare period
	 * @param shift how far to shift back in time from current period to previous period
	 * @param unitId The unit id that the reading should be returned in, i.e., the graphic unit
	 * @return {Promise<object<int, array<{reading_rate: number, start_timestamp: }>>>}
	 */
	 public async groupCompareReadings(groupIDs: number[], timeInterval: TimeInterval, shift: moment.Duration, unitID: number):
		Promise<CompareReadings> {
=======
	public async compareReadings(groupIDs: number[], timeInterval: TimeInterval, shift: moment.Duration): Promise<CompareReadings> {
>>>>>>> a330a68c
		const stringifiedIDs = groupIDs.join(',');
		const currStart: moment.Moment = timeInterval.getStartTimestamp();
		const currEnd: moment.Moment = timeInterval.getEndTimestamp();
		return await this.backend.doGetRequest<CompareReadings>(
			`/api/compareReadings/groups/${stringifiedIDs}`,
			{
				curr_start: currStart.toISOString(),
				curr_end: currEnd.toISOString(),
				shift: shift.toISOString(),
				graphicUnitId: unitID.toString()
			}
		);
	}
}<|MERGE_RESOLUTION|>--- conflicted
+++ resolved
@@ -38,7 +38,6 @@
 		return await this.backend.doPostRequest('api/groups/delete', {id: groupID});
 	}
 
-<<<<<<< HEAD
 	/**
 	 * Gets compare readings for groups for the given current time range and a shift for previous time range
 	 * @param groupIDs The group IDs to get readings for
@@ -49,9 +48,6 @@
 	 */
 	 public async groupCompareReadings(groupIDs: number[], timeInterval: TimeInterval, shift: moment.Duration, unitID: number):
 		Promise<CompareReadings> {
-=======
-	public async compareReadings(groupIDs: number[], timeInterval: TimeInterval, shift: moment.Duration): Promise<CompareReadings> {
->>>>>>> a330a68c
 		const stringifiedIDs = groupIDs.join(',');
 		const currStart: moment.Moment = timeInterval.getStartTimestamp();
 		const currEnd: moment.Moment = timeInterval.getEndTimestamp();
