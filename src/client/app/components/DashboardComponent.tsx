/* This Source Code Form is subject to the terms of the Mozilla Public
 * License, v. 2.0. If a copy of the MPL was not distributed with this
 * file, You can obtain one at http://mozilla.org/MPL/2.0/. */

import * as React from 'react';
import UIOptionsContainer from '../containers/UIOptionsContainer';
import LineChartContainer from '../containers/LineChartContainer';
import BarChartContainer from '../containers/BarChartContainer';
import MultiCompareChartContainer from '../containers/MultiCompareChartContainer';
import MapChartContainer from '../containers/MapChartContainer';
import SpinnerComponent from './SpinnerComponent';
import {ChartTypes} from '../types/redux/graph';
import * as moment from 'moment';
import {TimeInterval} from '../../../common/TimeInterval';
import Button from 'reactstrap/lib/Button';
import { FormattedMessage } from 'react-intl';
<<<<<<< HEAD
import { Dispatch, Thunk, ActionType } from '../types/redux/actions';

import * as Plotly from 'plotly.js';
import TooltipMarkerComponent from './TooltipMarkerComponent';
import ReactTooltip from 'react-tooltip';
// TODO lowercase plotly for the import in index.d.ts but uppercase here.


=======
import TooltipMarkerComponent from './TooltipMarkerComponent';
import ReactTooltip from 'react-tooltip';
>>>>>>> 7251a3f7

interface DashboardProps {
	chartToRender: ChartTypes;
	optionsVisibility: boolean;
	lineLoading: false;
	barLoading: false;
	compareLoading: false;
	mapLoading: false;
	selectedTimeInterval: TimeInterval;
	changeTimeInterval(timeInterval: TimeInterval): Promise<any>;
}


/**
 * React component that controls the dashboard
 */
export default class DashboardComponent extends React.Component<DashboardProps, {}> {
	constructor(props: DashboardProps) {
		super(props);
		this.handleTimeIntervalChange = this.handleTimeIntervalChange.bind(this);
	}

<<<<<<< HEAD
	public componentDidUpdate(prev: DashboardProps){
		if(prev.chartToRender !== this.props.chartToRender){
=======
	public componentDidUpdate(prev: DashboardProps) {
		if (prev.chartToRender !== this.props.chartToRender) {
>>>>>>> 7251a3f7
			ReactTooltip.rebuild(); // This rebuilds the tooltip so that it detects the marker that disappear because the chart type changes.
		}
	}

	public render() {
		let ChartToRender: typeof LineChartContainer | typeof MultiCompareChartContainer | typeof BarChartContainer | typeof MapChartContainer;
		let showSpinner = false;
		if (this.props.chartToRender === ChartTypes.line) {
			if (this.props.lineLoading) {
				showSpinner = true;
			}
			ChartToRender = LineChartContainer;
		} else if (this.props.chartToRender === ChartTypes.bar) {
			if (this.props.barLoading) {
				showSpinner = true;
			}
			ChartToRender = BarChartContainer;
		} else if (this.props.chartToRender === ChartTypes.compare) {
			if (this.props.compareLoading) {
				showSpinner = true;
			}
			ChartToRender = MultiCompareChartContainer;
		} else if (this.props.chartToRender === ChartTypes.map) {
			if (this.props.mapLoading) {
				showSpinner = true;
			}
			ChartToRender = MapChartContainer;
		} else {
			throw new Error('unrecognized type of chart');
		}

		const optionsClassName = this.props.optionsVisibility ? 'col-2 d-none d-lg-block' : 'd-none';
		const chartClassName = this.props.optionsVisibility ? 'col-12 col-lg-10' : 'col-12';

		const buttonMargin: React.CSSProperties = {
			marginRight: '10px'
		};

		return (
			<div className='container-fluid'>
				<div className='row'>
					<div className={optionsClassName}>
						<UIOptionsContainer />
					</div>
					<div className={`${chartClassName} align-self-center text-center`}>
						{ showSpinner ? (
							<SpinnerComponent loading width={50} height={50} />
						) : (
							<ChartToRender />
						)}
						{ (this.props.chartToRender === ChartTypes.line) ? (
							[<Button
								key={1}
								style={buttonMargin}
								onClick={() => this.handleTimeIntervalChange('range')}
							> <FormattedMessage id='redraw'/>
							</Button>,
							<Button
								key={2}
								style={buttonMargin}
								onClick={() => this.handleTimeIntervalChange('all')}
							> <FormattedMessage id='restore'/>
							</Button>,
							<TooltipMarkerComponent
								key={3}
								page='home'
								helpTextId='help.home.chart.redraw.restore'
							/>
							]
						) : (
							null
						)}
					</div>
				</div>
			</div>
		);
	}

	private handleTimeIntervalChange(mode: string) {
		if (mode === 'all') {
			this.props.changeTimeInterval(TimeInterval.unbounded());
		} else if (mode === 'range') {
			const timeInterval = TimeInterval.fromString(getRangeSliderInterval());
			this.props.changeTimeInterval(timeInterval);
		}
	}
}

export function getRangeSliderInterval(): string {
	const sliderContainer: any = document.querySelector('.rangeslider-bg');
	const sliderBox: any = document.querySelector('.rangeslider-slidebox');
	const root: any = document.getElementById('root');

	if (sliderContainer && sliderBox && root) {
		// Attributes of the slider: full width and the min & max values of the box
		const fullWidth: number = parseInt(sliderContainer.getAttribute('width'));
		const sliderMinX: number = parseInt(sliderBox.getAttribute('x'));
		const sliderMaxX: number = sliderMinX + parseInt(sliderBox.getAttribute('width'));
		if (sliderMaxX - sliderMinX === fullWidth) {
			return 'all';
		}

		// From the Plotly line graph, get current min and max times in seconds
		const minTimeStamp: number = parseInt(root.getAttribute('min-timestamp'));
		const maxTimeStamp: number = parseInt(root.getAttribute('max-timestamp'));

		// Seconds displayed on graph
		const deltaSeconds: number = maxTimeStamp - minTimeStamp;
		const secondsPerPixel: number = deltaSeconds / fullWidth;

		// Get the new min and max times, in seconds, from the slider box
		const newMinXTimestamp = Math.floor(minTimeStamp + (secondsPerPixel * sliderMinX));
		const newMaxXTimestamp = Math.floor(minTimeStamp + (secondsPerPixel * sliderMaxX));
		return new TimeInterval(moment(newMinXTimestamp), moment(newMaxXTimestamp)).toString();
	} else {
		throw new Error('unable to get range slider params');
	}
}<|MERGE_RESOLUTION|>--- conflicted
+++ resolved
@@ -14,19 +14,8 @@
 import {TimeInterval} from '../../../common/TimeInterval';
 import Button from 'reactstrap/lib/Button';
 import { FormattedMessage } from 'react-intl';
-<<<<<<< HEAD
-import { Dispatch, Thunk, ActionType } from '../types/redux/actions';
-
-import * as Plotly from 'plotly.js';
 import TooltipMarkerComponent from './TooltipMarkerComponent';
 import ReactTooltip from 'react-tooltip';
-// TODO lowercase plotly for the import in index.d.ts but uppercase here.
-
-
-=======
-import TooltipMarkerComponent from './TooltipMarkerComponent';
-import ReactTooltip from 'react-tooltip';
->>>>>>> 7251a3f7
 
 interface DashboardProps {
 	chartToRender: ChartTypes;
@@ -49,13 +38,8 @@
 		this.handleTimeIntervalChange = this.handleTimeIntervalChange.bind(this);
 	}
 
-<<<<<<< HEAD
-	public componentDidUpdate(prev: DashboardProps){
-		if(prev.chartToRender !== this.props.chartToRender){
-=======
 	public componentDidUpdate(prev: DashboardProps) {
 		if (prev.chartToRender !== this.props.chartToRender) {
->>>>>>> 7251a3f7
 			ReactTooltip.rebuild(); // This rebuilds the tooltip so that it detects the marker that disappear because the chart type changes.
 		}
 	}
