--- conflicted
+++ resolved
@@ -96,33 +96,15 @@
 					<label><input type="radio" name="chartTypes" value={chartTypes.bar} onChange={this.handleChangeChartType} checked={this.props.chartToRender === chartTypes.bar} />Bar</label>
 				</div>
 				{this.props.chartToRender === chartTypes.bar &&
-					<div>
-						<div className="checkbox">
-							<label><input type="checkbox" onChange={this.handleChangeBarStacking} />Bar stacking</label>
-						</div>
-						<p style={labelStyle}>Bar chart interval (days):</p>
-						<Slider min={1} max={365} value={this.state.barDuration} onChange={this.handleBarDurationChange} onChangeComplete={this.handleBarDurationChangeComplete} />
-					</div>
-<<<<<<< HEAD
-				}
-=======
-					<p style={labelStyle}>Graph Type:</p>
-					<div className="radio">
-						<label><input type="radio" name="chartTypes" value={chartTypes.line} onChange={this.handleChangeChartType} checked={this.props.chartToRender === chartTypes.line} />Line</label>
-					</div>
-					<div className="radio">
-						<label><input type="radio" name="chartTypes" value={chartTypes.bar} onChange={this.handleChangeChartType} checked={this.props.chartToRender === chartTypes.bar} />Bar</label>
-					</div>
+				<div>
 					<div className="checkbox">
 						<label><input type="checkbox" onChange={this.handleChangeBarStacking} />Bar stacking</label>
 					</div>
 					<p style={labelStyle}>Bar chart interval (days):</p>
 					<Slider min={1} max={365} value={this.state.barDuration} onChange={this.handleBarDurationChange} onChangeComplete={this.handleBarDurationChangeComplete} />
-					<div>
-						<ExportContainer />
-					</div>
 				</div>
->>>>>>> 5a17a22f
+				}
+				<ExportContainer />
 			</div>
 		);
 	}
