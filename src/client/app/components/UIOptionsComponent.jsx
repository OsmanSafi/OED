--- conflicted
+++ resolved
@@ -80,7 +80,6 @@
 		const labelStyle = {
 			textDecoration: 'underline'
 		};
-<<<<<<< HEAD
 		const divPadding = {
 			paddingTop: '35px'
 		};
@@ -115,35 +114,18 @@
 						<div style={radioButtonInlinePadding} />
 						<label><input type="radio" name="chartTypes" value={chartTypes.bar} onChange={this.handleChangeChartType} checked={this.props.chartToRender === chartTypes.bar} />Bar</label>
 					</div>
-=======
-		return (
-			<div>
-				<div className="form-group">
-					<p style={labelStyle}>Select meters:</p>
-					<select multiple className="form-control" id="meterList" size="8" onChange={this.handleMeterSelect}>
-						{this.props.meters.map(meter =>
-							<option key={meter.id} value={meter.id}>{meter.name}</option>
-						)}
-					</select>
-				</div>
-				<p style={labelStyle}>Graph Type:</p>
-				<div className="radio">
-					<label><input type="radio" name="chartTypes" value={chartTypes.line} onChange={this.handleChangeChartType} checked={this.props.chartToRender === chartTypes.line} />Line</label>
-				</div>
-				<div className="radio">
-					<label><input type="radio" name="chartTypes" value={chartTypes.bar} onChange={this.handleChangeChartType} checked={this.props.chartToRender === chartTypes.bar} />Bar</label>
-				</div>
-				{this.props.chartToRender === chartTypes.bar &&
-				<div>
->>>>>>> 2378af1c
-					<div className="checkbox">
-						<label><input type="checkbox" onChange={this.handleChangeBarStacking} />Bar stacking</label>
+					{this.props.chartToRender === chartTypes.bar &&
+					<div>
+						<div className="checkbox">
+							<label><input type="checkbox" onChange={this.handleChangeBarStacking} />Bar stacking</label>
+						</div>
+						<p style={labelStyle}>Bar chart interval (days):</p>
+						<Slider min={1} max={365} value={this.state.barDuration} onChange={this.handleBarDurationChange} onChangeComplete={this.handleBarDurationChangeComplete} />
 					</div>
-					<p style={labelStyle}>Bar chart interval (days):</p>
-					<Slider min={1} max={365} value={this.state.barDuration} onChange={this.handleBarDurationChange} onChangeComplete={this.handleBarDurationChangeComplete} />
+					}
+					<ExportContainer />
 				</div>
 				}
-				<ExportContainer />
 			</div>
 		);
 	}
