--- conflicted
+++ resolved
@@ -30,30 +30,8 @@
 		};
 	}
 
-<<<<<<< HEAD
-	handleMeterSelect(e) {
-		e.preventDefault();
-		const options = e.target.options;
-		const selectedMeters = [];
-		// We can't map here because this is a collection of DOM elements, not an array.
-		for (let i = 0; i < options.length; i++) {
-			if (options[i].selected) {
-				selectedMeters.push(parseInt(options[i].value));
-			}
-		}
-		this.props.selectMeters(selectedMeters);
-=======
 	componentWillReceiveProps(nextProps) {
 		this.setState({ barDuration: nextProps.barDuration.asDays() });
-	}
-
-	/**
-	 * Called when this component mounts
-	 * Dispatches a Redux action to fetch meter information
-	 */
-	componentWillMount() {
-		this.props.fetchMetersDetailsIfNeeded();
->>>>>>> 0e25ed50
 	}
 
 	/**
