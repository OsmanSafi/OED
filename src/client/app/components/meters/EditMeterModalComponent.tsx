--- conflicted
+++ resolved
@@ -368,7 +368,6 @@
 													return (<option value={key} key={key}>{translate(`TrueFalseType.${key}`)}</option>)
 												})}
 											</Input>
-<<<<<<< HEAD
 										</div>
 										{/* readingGap input*/}
 										<div style={formInputStyle}>
@@ -416,55 +415,6 @@
 													return (<option value={key} key={key}>{translate(`${key}`)}</option>)
 												})}
 											</Input>
-=======
-											{/* readingGap input*/}
-											<div style={formInputStyle}>
-												<label><FormattedMessage id="meter.readingGap" /></label><br />
-												<Input
-													name='readingGap'
-													type='number'
-													onChange={e => handleNumberChange(e)}
-													step="0.01"
-													min="0"
-													defaultValue={state.readingGap} />
-											</div>
-											{/* readingVariation input*/}
-											<div style={formInputStyle}>
-												<label><FormattedMessage id="meter.readingVariation" /></label><br />
-												<Input
-													name="readingVariation"
-													type="number"
-													onChange={e => handleNumberChange(e)}
-													step="0.01"
-													min="0"
-													defaultValue={state.readingVariation} />
-											</div>
-											{/* readingDuplication input*/}
-											<div style={formInputStyle}>
-												<label><FormattedMessage id="meter.readingDuplication" /></label><br />
-												<Input
-													name="readingDuplication"
-													type="number"
-													onChange={e => handleNumberChange(e)}
-													step="1"
-													min="1"
-													max="9"
-													defaultValue={state.readingDuplication} />
-											</div>
-											{/* timeSort input*/}
-											<div style={formInputStyle}>
-												<label><FormattedMessage id="meter.timeSort" /></label><br />
-												<Input
-													name='timeSort'
-													type='select'
-													defaultValue={state.timeSort.toString()}
-													onChange={e => handleBooleanChange(e)}>
-													{Object.keys(TrueFalseType).map(key => {
-														return (<option value={key} key={key}>{translate(`TrueFalseType.${key}`)}</option>)
-													})}
-												</Input>
-											</div>
->>>>>>> 7a6f246c
 										</div>
 										{/* reading input*/}
 										<div style={formInputStyle}>
