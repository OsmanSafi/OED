--- conflicted
+++ resolved
@@ -25,7 +25,6 @@
 	}
 
 	public render() {
-<<<<<<< HEAD
 		const renderCreateAdminTooltip = hasToken();
 		const flexContainerStyle = {
 			display: 'flex',
@@ -36,8 +35,6 @@
 			marginRight: '10px'
 		};
 
-=======
->>>>>>> 7251a3f7
 		const titleStyle: React.CSSProperties = {
 			textAlign: 'center',
 		};
