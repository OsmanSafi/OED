--- conflicted
+++ resolved
@@ -3,6 +3,7 @@
  * file, You can obtain one at http://mozilla.org/MPL/2.0/. */
 
 import * as React from 'react';
+import { InjectedIntlProps, FormattedMessage, injectIntl, defineMessages } from 'react-intl';
 import sliderWithoutTooltips, { createSliderWithTooltip } from 'rc-slider';
 import * as moment from 'moment';
 import { Button, ButtonGroup, Dropdown, DropdownToggle, DropdownMenu, DropdownItem } from 'reactstrap';
@@ -15,7 +16,6 @@
 import { ChartTypes } from '../types/redux/graph';
 import { ComparePeriod, SortingOrder } from '../utils/calculateCompare';
 import 'rc-slider/assets/index.css';
-import { InjectedIntlProps, FormattedMessage, injectIntl, defineMessages } from 'react-intl';
 
 const Slider = createSliderWithTooltip(sliderWithoutTooltips);
 
@@ -39,13 +39,8 @@
 	compareSortingDropdownOpen: boolean;
 }
 
-<<<<<<< HEAD
 class UIOptionsComponent extends React.Component<UIOptionsPropsWithIntl, UIOptionsState> {
 	constructor(props: UIOptionsPropsWithIntl) {
-=======
-export default class UIOptionsComponent extends React.Component<UIOptionsProps, UIOptionsState> {
-	constructor(props: UIOptionsProps) {
->>>>>>> b9936a77
 		super(props);
 		this.handleBarDurationChange = this.handleBarDurationChange.bind(this);
 		this.handleBarDurationChangeComplete = this.handleBarDurationChangeComplete.bind(this);
@@ -78,8 +73,6 @@
 		const zIndexFix: React.CSSProperties = {
 			zIndex: 0
 		};
-
-
 		const messages = defineMessages({ barStackingTip: {	id: 'bar.stacking.tip' }});
 
 		return (
@@ -220,9 +213,6 @@
 		);
 	}
 
-	/**
-	 * Called when the user releases the slider, dispatch action on temporary state variable
-	 */
 	private handleBarDurationChangeComplete(e: any) {
 		this.props.changeDuration(moment.duration(this.state.barDurationDays, 'days'));
 	}
@@ -245,7 +235,7 @@
 		this.props.changeBarStacking();
 	}
 
-	// TODO TYPESCRIPT this is an issue with typings for React.FormEvent<> and ChangeEvent<>
+	// This is an issue with typings for React.FormEvent<> and ChangeEvent<>
 	// The type of value is actually number
 	private handleSpanButton(value: any) {
 		this.props.changeDuration(moment.duration(value, 'days'));
@@ -274,14 +264,10 @@
 		}
 		return `${value} ${formatMessage(messages.days)}`;
 	}
-<<<<<<< HEAD
-}
-
-export default injectIntl<UIOptionsProps>(UIOptionsComponent);
-=======
 
 	private toggleDropdown() {
 		this.setState({ compareSortingDropdownOpen: !this.state.compareSortingDropdownOpen });
 	}
 }
->>>>>>> b9936a77
+
+export default injectIntl<UIOptionsProps>(UIOptionsComponent);