/* This Source Code Form is subject to the terms of the Mozilla Public
 * License, v. 2.0. If a copy of the MPL was not distributed with this
 * file, You can obtain one at http://mozilla.org/MPL/2.0/. */

import React from 'react';
import Dropzone from 'react-dropzone';
import axios from 'axios';


export default class AdminComponent extends React.Component {
	constructor(props) {
		super(props);
		this.handleOnDrop = this.handleOnDrop.bind(this);
	}

	handleOnDrop(files) {
		const file = files[0];
		console.log(file);
		const data = new FormData();
		data.append('csvFile', file);
		axios.post('/api/fileProcessing/', data)
			.then(response => {
				console.log(response);
			})
			.catch(console.log);
	}

	render() {
		return (
			<div>
				<p>Admin panel</p>
				<button>AddMeter</button>
				<Dropzone onDrop={this.handleOnDrop}>
					<div> Add in a CSV file here: </div>
				</Dropzone>
			</div>
		);
	}


<<<<<<< HEAD
=======
/**
 * React component that controls the Admin panel
 * @returns JSX to create the AdminComponent
 */
export default function AdminComponent() {
	return (
		<div>
			<p>Admin panel</p>
		</div>
	);
>>>>>>> e01faad7
}<|MERGE_RESOLUTION|>--- conflicted
+++ resolved
@@ -38,17 +38,4 @@
 	}
 
 
-<<<<<<< HEAD
-=======
-/**
- * React component that controls the Admin panel
- * @returns JSX to create the AdminComponent
- */
-export default function AdminComponent() {
-	return (
-		<div>
-			<p>Admin panel</p>
-		</div>
-	);
->>>>>>> e01faad7
 }