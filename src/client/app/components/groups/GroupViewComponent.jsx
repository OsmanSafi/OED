/* This Source Code Form is subject to the terms of the Mozilla Public
 * License, v. 2.0. If a copy of the MPL was not distributed with this
 * file, You can obtain one at http://mozilla.org/MPL/2.0/. */

// This component is for viewing a single group via child box components + some buttons
import React from 'react';
<<<<<<< HEAD
import { Link } from 'react-router';
import { Button, Modal } from 'react-bootstrap';
=======
import { Modal, Button } from 'react-bootstrap';
>>>>>>> a2b8cba3
import ChildMeterBoxContainer from '../../containers/groups/ChildMeterBoxContainer';
import ChildGroupBoxContainer from '../../containers/groups/ChildGroupBoxContainer';

export default class GroupViewComponent extends React.Component {

	constructor(props) {
		super(props);
		this.state = { showModal: false };
<<<<<<< HEAD
=======
		this.open = this.open.bind(this);
		this.close = this.close.bind(this);
>>>>>>> a2b8cba3
	}


	componentWillMount() {
		this.props.fetchGroupChildren(this.props.id);
	}

	close() {
		this.setState({ showModal: false });
	}

	open() {
		this.setState({ showModal: true });
	}

	// todo: Have edit button render something to edit the group
	// todo: Look into switching to a table cell display to handle many groups showing
	render() {
		// Right now this just links, ideally it will put the edit component up as an overlay
		this.buttonStyle = {
			marginTop: '10px',
			marginLeft: '10px'
		};

		this.groupStyle = {
			marginLeft: '2%',
			marginRight: '2%',
			marginTop: '2%',
			marginBottom: '2%',
			// todo: testing hack
			border: '1px solid red',
			display: 'tableCell'
		};

		this.boxStyle = {
			// todo: testing hack
			display: 'inline-block',
			textAlign: 'center',
			width: '100%'
		};


		this.selBox = {
			marginLeft: '5%',
			marginRight: '5%',
			width: '40%',
			display: 'inline-block'
		};

		this.labelStyle = {
			textDecoration: 'underline'
		};


		return (
			<div>
				<div style={this.groupStyle}>
					<div className="col-xs-12">
						<h2 style={this.boxStyle}> {this.props.name} </h2>
					</div>
					<div className="row">
						<div className="col-xs-6">
							<ChildMeterBoxContainer parentID={this.props.id} />
						</div>
						<div className="col-xs-6">
							<ChildGroupBoxContainer parentID={this.props.id} />
						</div>
					</div>
					<Button bsStyle="primary" onClick={this.open}>Modal!</Button>
				</div>

				<div className="static-modal">
					<Modal show={this.state.showModal} onHide={this.close}>
						<Modal.Header closeButton>
							<Modal.Title>Modal title</Modal.Title>
						</Modal.Header>

<<<<<<< HEAD
					<Modal />
=======
						<Modal.Body>
							One fine body...
						</Modal.Body>

						<Modal.Footer>
							<Button onClick={this.close}>Close</Button>
						</Modal.Footer>
>>>>>>> a2b8cba3

					</Modal>
				</div>

			</div>

		);
	}
}<|MERGE_RESOLUTION|>--- conflicted
+++ resolved
@@ -4,12 +4,7 @@
 
 // This component is for viewing a single group via child box components + some buttons
 import React from 'react';
-<<<<<<< HEAD
-import { Link } from 'react-router';
-import { Button, Modal } from 'react-bootstrap';
-=======
 import { Modal, Button } from 'react-bootstrap';
->>>>>>> a2b8cba3
 import ChildMeterBoxContainer from '../../containers/groups/ChildMeterBoxContainer';
 import ChildGroupBoxContainer from '../../containers/groups/ChildGroupBoxContainer';
 
@@ -18,11 +13,8 @@
 	constructor(props) {
 		super(props);
 		this.state = { showModal: false };
-<<<<<<< HEAD
-=======
 		this.open = this.open.bind(this);
 		this.close = this.close.bind(this);
->>>>>>> a2b8cba3
 	}
 
 
@@ -100,9 +92,6 @@
 							<Modal.Title>Modal title</Modal.Title>
 						</Modal.Header>
 
-<<<<<<< HEAD
-					<Modal />
-=======
 						<Modal.Body>
 							One fine body...
 						</Modal.Body>
@@ -110,7 +99,6 @@
 						<Modal.Footer>
 							<Button onClick={this.close}>Close</Button>
 						</Modal.Footer>
->>>>>>> a2b8cba3
 
 					</Modal>
 				</div>
