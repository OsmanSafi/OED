/* This Source Code Form is subject to the terms of the Mozilla Public
 * License, v. 2.0. If a copy of the MPL was not distributed with this
 * file, You can obtain one at http://mozilla.org/MPL/2.0/. */

import React from 'react';
import { Router, Route, browserHistory } from 'react-router';
import axios from 'axios';
import moment from 'moment';
import _ from 'lodash';
import InitializationContainer from '../containers/InitializationContainer';
import HomeComponent from './HomeComponent';
<<<<<<< HEAD
import LoginComponent from '../components/LoginComponent';
import AdminContainer from '../containers/AdminContainer';
import NotFoundComponent from './NotFoundComponent';
=======
import LoginContainer from '../containers/LoginContainer';
import AdminComponent from './AdminComponent';
>>>>>>> 757d89d2
import GroupMainContainer from '../containers/groups/GroupMainContainer';
import { getToken, hasToken } from '../utils/token';
import { showErrorNotification } from '../utils/notifications';

export default class RouteComponent extends React.Component {
	constructor(props) {
		super(props);
		this.requireAuth = this.requireAuth.bind(this);
		this.linkToGraph = this.linkToGraph.bind(this);
	}

	/**
	 * Middleware function that requires proper authentication for a page route
	 * @param nextState The next state of the router
	 * @param replace Function that allows a route redirect
	 */
	requireAuth(nextState, replace) {
		function redirectRoute() {
			replace({
				pathname: '/login',
				state: { nextPathname: nextState.location.pathname }
			});
		}
		// Redirect route to login page if the auth token does not exist
		if (!hasToken()) {
			redirectRoute();
			return;
		}
		// Verify that the auth token is valid
		axios.post('/api/verification/', { token: getToken() }, { validateStatus: status => (status >= 200 && status < 300) || (status === 401 || status === 403) })
			.then(res => {
				// Route to login page if the auth token is not valid
				if (!res.data.success) browserHistory.push('/login');
			})
			// In the case of a server error, the user can't fix the issue. Log it for developers.
			.catch(console.error); // eslint-disable-line no-console
	}

	/**
	 * Middleware function that allows hotlinking to a graph with options
	 * @param nextState The next state of the router
	 * @param replace Function that allows a route redirect
	 */
	linkToGraph(nextState, replace) {
		const queries = nextState.location.query;
		if (!_.isEmpty(queries)) {
			try {
				const options = {};
				for (const [key, info] of Object.entries(queries)) {
					switch (key) {
						case 'meterIDs':
							options.meterIDs = info.split(',').map(s => parseInt(s));
							break;
						case 'groupIDs':
							options.groupIDs = info.split(',').map(s => parseInt(s));
							break;
						case 'chartType':
							options.chartType = info;
							break;
						case 'barDuration':
							options.barDuration = moment.duration(parseInt(info), 'days');
							break;
						case 'barStacking':
							if (this.props.barStacking.toString() !== info) {
								options.changeBarStacking = true;
							}
							break;
						default:
							throw new Error('Unknown query parameter');
					}
				}
				this.props.changeOptionsFromLink(options);
			} catch (err) {
				showErrorNotification('Failed to link to graph');
			}
		}
		replace({
			pathname: '/'
		});
	}

	/**
	 * React component that controls the app's routes
	 * Note that '/admin' and '/groups' requires authentication
	 * @returns JSX to create the RouteComponent
	 */
	render() {
		return (
			<div>
				<InitializationContainer />
				<Router history={browserHistory}>
<<<<<<< HEAD
					<Route path="/" component={HomeComponent} />
					<Route path="/login" component={LoginComponent} />
					<Route path="/admin" component={AdminContainer} onEnter={this.requireAuth} />
=======
					<Route path="/login" component={LoginContainer} />
					<Route path="/admin" component={AdminComponent} onEnter={this.requireAuth} />
>>>>>>> 757d89d2
					<Route path="/groups" component={GroupMainContainer} onEnter={this.requireAuth} />
					<Route path="/graph" component={HomeComponent} onEnter={this.linkToGraph} />
					<Route path="*" component={HomeComponent} />
				</Router>
			</div>
		);
	}
}<|MERGE_RESOLUTION|>--- conflicted
+++ resolved
@@ -9,14 +9,8 @@
 import _ from 'lodash';
 import InitializationContainer from '../containers/InitializationContainer';
 import HomeComponent from './HomeComponent';
-<<<<<<< HEAD
 import LoginComponent from '../components/LoginComponent';
 import AdminContainer from '../containers/AdminContainer';
-import NotFoundComponent from './NotFoundComponent';
-=======
-import LoginContainer from '../containers/LoginContainer';
-import AdminComponent from './AdminComponent';
->>>>>>> 757d89d2
 import GroupMainContainer from '../containers/groups/GroupMainContainer';
 import { getToken, hasToken } from '../utils/token';
 import { showErrorNotification } from '../utils/notifications';
@@ -108,14 +102,8 @@
 			<div>
 				<InitializationContainer />
 				<Router history={browserHistory}>
-<<<<<<< HEAD
-					<Route path="/" component={HomeComponent} />
 					<Route path="/login" component={LoginComponent} />
 					<Route path="/admin" component={AdminContainer} onEnter={this.requireAuth} />
-=======
-					<Route path="/login" component={LoginContainer} />
-					<Route path="/admin" component={AdminComponent} onEnter={this.requireAuth} />
->>>>>>> 757d89d2
 					<Route path="/groups" component={GroupMainContainer} onEnter={this.requireAuth} />
 					<Route path="/graph" component={HomeComponent} onEnter={this.linkToGraph} />
 					<Route path="*" component={HomeComponent} />
