/* This Source Code Form is subject to the terms of the Mozilla Public
 * License, v. 2.0. If a copy of the MPL was not distributed with this
 * file, You can obtain one at http://mozilla.org/MPL/2.0/. */

import { connect } from 'react-redux';
import ExportComponent from '../components/ExportComponent';
import { chartTypes } from '../reducers/graph';

/**
 * @param {State} state
 * @return {{meterInfo: *, selectedMeters: Array}}
 */
function mapStateToProps(state) {
	const timeInterval = state.graph.timeInterval;
	const data = { datasets: [] };
	let readingsData;
	const chart = state.graph.chartToRender;
	const barDuration = state.graph.barDuration;

	for (const groupID of state.graph.selectedGroups) {
		if (chart === chartTypes.line) {
			readingsData = state.readings.line.byGroupID[groupID][timeInterval];
		} else if (chart === chartTypes.bar) {
<<<<<<< HEAD
			console.error('UNIMPLEMENTED: Export for group bar charts.');
=======
			readingsData = state.readings.bar.byGroupID[groupID][timeInterval][barDuration];
>>>>>>> 13df5a11
		}

		if (readingsData !== undefined && !readingsData.isFetching && chart === chartTypes.line) {
			data.datasets.push({
				label: state.groups.byGroupID[groupID].name,
				id: state.groups.byGroupID[groupID].id,
				timestamp: state.readings.line.byGroupID[groupID][timeInterval].start_timestamp,
				currentChart: chart,
				exportVals: state.readings.line.byGroupID[groupID][timeInterval].readings.map(arr => ({ x: arr[0], y: arr[1] }))
			});
		} else if (readingsData !== undefined && !readingsData.isFetching && chart === chartTypes.bar) {
<<<<<<< HEAD
			console.error('UNIMPLEMENTED: Export for group bar charts.');
=======
			data.datasets.push({
				label: state.groups.byGroupID[groupID].name,
				id: state.groups.byGroupID[groupID].id,
				timestamp: state.readings.bar.byGroupID[groupID][timeInterval][barDuration].start_timestamp,
				currentChart: chart,
				exportVals: state.readings.bar.byGroupID[groupID][timeInterval][barDuration].readings.map(arr => ({ x: arr[0], y: arr[1] }))
			});
>>>>>>> 13df5a11
		}
	}

	for (const meterID of state.graph.selectedMeters) {
		if (chart === chartTypes.line) {
			readingsData = state.readings.line.byMeterID[meterID][timeInterval];
		} else if (chart === chartTypes.bar) {
			readingsData = state.readings.bar.byMeterID[meterID][timeInterval][barDuration];
		}

		if (readingsData !== undefined && !readingsData.isFetching && chart === chartTypes.line) {
			data.datasets.push({
				label: state.meters.byMeterID[meterID].name,
				id: state.meters.byMeterID[meterID].id,
				timestamp: state.readings.line.byMeterID[meterID][timeInterval].start_timestamp,
				currentChart: chart,
				exportVals: state.readings.line.byMeterID[meterID][timeInterval].readings.map(arr => ({ x: arr[0], y: arr[1] }))
			});
		} else if (readingsData !== undefined && !readingsData.isFetching && chart === chartTypes.bar) {
			data.datasets.push({
				label: state.meters.byMeterID[meterID].name,
				id: state.meters.byMeterID[meterID].id,
				timestamp: state.readings.bar.byMeterID[meterID][timeInterval][barDuration].timestamp,
				currentChart: chart,
				exportVals: state.readings.bar.byMeterID[meterID][timeInterval][barDuration].readings.map(arr => ({ x: arr[0], y: arr[1] }))
			});
		}
	}

	return {
		selectedMeters: state.graph.selectedMeters,
		exportVals: data
	};
}

/**
 * Connects changes to the Redux store to UIOptionsComponent via mapStateToProps
 */
export default connect(mapStateToProps)(ExportComponent);<|MERGE_RESOLUTION|>--- conflicted
+++ resolved
@@ -21,11 +21,7 @@
 		if (chart === chartTypes.line) {
 			readingsData = state.readings.line.byGroupID[groupID][timeInterval];
 		} else if (chart === chartTypes.bar) {
-<<<<<<< HEAD
-			console.error('UNIMPLEMENTED: Export for group bar charts.');
-=======
 			readingsData = state.readings.bar.byGroupID[groupID][timeInterval][barDuration];
->>>>>>> 13df5a11
 		}
 
 		if (readingsData !== undefined && !readingsData.isFetching && chart === chartTypes.line) {
@@ -37,9 +33,6 @@
 				exportVals: state.readings.line.byGroupID[groupID][timeInterval].readings.map(arr => ({ x: arr[0], y: arr[1] }))
 			});
 		} else if (readingsData !== undefined && !readingsData.isFetching && chart === chartTypes.bar) {
-<<<<<<< HEAD
-			console.error('UNIMPLEMENTED: Export for group bar charts.');
-=======
 			data.datasets.push({
 				label: state.groups.byGroupID[groupID].name,
 				id: state.groups.byGroupID[groupID].id,
@@ -47,7 +40,6 @@
 				currentChart: chart,
 				exportVals: state.readings.bar.byGroupID[groupID][timeInterval][barDuration].readings.map(arr => ({ x: arr[0], y: arr[1] }))
 			});
->>>>>>> 13df5a11
 		}
 	}
 
