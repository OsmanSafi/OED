--- conflicted
+++ resolved
@@ -25,13 +25,10 @@
 			linkText += `&barStacking=${state.graph.barStacking}`;
 			break;
 		case 'line':
-<<<<<<< HEAD
 			linkText += `&serverRange=${state.graph.timeInterval.toString()}`;
 			//under construction;
 			let root:any = document.getElementById('root');
 			// linkText += `&displayRange=${state.graph.timeInterval.toString().split('_')}`;		
-=======
->>>>>>> 5d5699d8
 			break;
 		case 'compare':
 			linkText += `&comparePeriod=${state.graph.comparePeriod}`;
