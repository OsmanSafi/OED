--- conflicted
+++ resolved
@@ -6,11 +6,7 @@
 const APP_DIR = path.resolve(__dirname, 'src/client/app');
 
 const config = {
-<<<<<<< HEAD
-	entry: [`${APP_DIR}/index.jsx`],
-=======
 	entry: ['babel-polyfill', `${APP_DIR}/index.jsx`],
->>>>>>> 2ff2c879
 	output: {
 		path: BUILD_DIR,
 		filename: 'bundle.js'
