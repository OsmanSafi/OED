# *
# * This Source Code Form is subject to the terms of the Mozilla Public
# * License, v. 2.0. If a copy of the MPL was not distributed with this
# * file, You can obtain one at http://mozilla.org/MPL/2.0/.
# *

# NPM
node_modules
npm*.log
v8-compile-cache*

# Intellij (directory-based)
.idea
*.iml

# Private
private

# Build files
/src/client/public/app/*

# Environment Variables
.env

# CSV files (except ones needed for database tests)
*.csv
!/src/server/test/**/*.csv

# Database
postgres-data

# Text files
*.txt
!License.txt

<<<<<<< HEAD
# Mac file system files
=======
# For Mac developers to ignore file system info
>>>>>>> 90e5fca7
.DS_Store<|MERGE_RESOLUTION|>--- conflicted
+++ resolved
@@ -33,9 +33,5 @@
 *.txt
 !License.txt
 
-<<<<<<< HEAD
-# Mac file system files
-=======
 # For Mac developers to ignore file system info
->>>>>>> 90e5fca7
 .DS_Store